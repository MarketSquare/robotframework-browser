*** Settings ***
Library           Browser    timeout=${PLAYWRIGHT TIMEOUT}    enable_playwright_debug=${True}
Library           OperatingSystem
Resource          variables.resource

*** Variables ***
${PLAYWRIGHT TIMEOUT}      1 second

*** Keywords ***
Open Browser To No Page
    Create Browser  ${BROWSER}  headless=${HEADLESS}

Open Browser To Frame Page
<<<<<<< HEAD
    Create Browser  ${BROWSER}  headless=${HEADLESS}
    Create Page  ${FRAMES URL}
=======
    New Browser  ${BROWSER}  headless=${HEADLESS}
    New Page  ${FRAMES URL}
>>>>>>> 2a014e44

Open Browser To Form Page
    Create Browser  ${BROWSER}  headless=${HEADLESS}
    Create Page  ${FORM_URL}

Open Browser To Login Page
<<<<<<< HEAD
    Create Browser  ${BROWSER}  headless=${HEADLESS}
    Create Page  ${LOGIN URL}    
=======
    New Browser  ${BROWSER}  headless=${HEADLESS}
    New Page  ${LOGIN URL}
>>>>>>> 2a014e44
    # Set Selenium Speed    ${DELAY}
    Login Page Should Be Open

Login Page Should Be Open
    Get Title    matches    (?i)login

Go To Login Page
    Go To    ${LOGIN URL}
    Login Page Should Be Open

Login User
    Input Username    demo
    Input Pwd    mode
    Submit Credentials

Input Username
    [Arguments]    ${username}
    Fill Text    input#username_field    ${username}

Input Pwd
    [Arguments]    ${password}
    Fill Secret    input#password_field    ${password}

Submit Credentials
    Click    css=input#login_button

Welcome Page Should Be Open
    Get Url    ==    ${WELCOME URL}
    Get Title    ==    Welcome Page<|MERGE_RESOLUTION|>--- conflicted
+++ resolved
@@ -11,26 +11,16 @@
     Create Browser  ${BROWSER}  headless=${HEADLESS}
 
 Open Browser To Frame Page
-<<<<<<< HEAD
     Create Browser  ${BROWSER}  headless=${HEADLESS}
     Create Page  ${FRAMES URL}
-=======
-    New Browser  ${BROWSER}  headless=${HEADLESS}
-    New Page  ${FRAMES URL}
->>>>>>> 2a014e44
 
 Open Browser To Form Page
     Create Browser  ${BROWSER}  headless=${HEADLESS}
     Create Page  ${FORM_URL}
 
 Open Browser To Login Page
-<<<<<<< HEAD
     Create Browser  ${BROWSER}  headless=${HEADLESS}
     Create Page  ${LOGIN URL}    
-=======
-    New Browser  ${BROWSER}  headless=${HEADLESS}
-    New Page  ${LOGIN URL}
->>>>>>> 2a014e44
     # Set Selenium Speed    ${DELAY}
     Login Page Should Be Open
 
