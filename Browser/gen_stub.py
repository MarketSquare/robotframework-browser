# Copyright 2020-     Robot Framework Foundation
#
# Licensed under the Apache License, Version 2.0 (the "License");
# you may not use this file except in compliance with the License.
# You may obtain a copy of the License at
#
#     http://www.apache.org/licenses/LICENSE-2.0
#
# Unless required by applicable law or agreed to in writing, software
# distributed under the License is distributed on an "AS IS" BASIS,
# WITHOUT WARRANTIES OR CONDITIONS OF ANY KIND, either express or implied.
# See the License for the specific language governing permissions and
# limitations under the License.

from typing import Any

from robotlibcore import KeywordBuilder  # type: ignore

import Browser


def is_named_method(keyword_name: str) -> bool:
    keyword_attribute = br.attributes[keyword_name]
    return (
        keyword_attribute.robot_name is not None
        and keyword_attribute.robot_name == keyword_name
    )


def get_method_name_for_keyword(keyword_name: str) -> str:
    if is_named_method(keyword_name):
        for key in br.attributes.keys():
            if key != keyword_name and keyword_name == br.attributes[key].robot_name:
                return key
    return keyword_name


def get_type_string_from_type(argument_type: type) -> str:
    if hasattr(argument_type, "__name__"):
        return argument_type.__name__
    else:
        arg_type_str = str(argument_type.__repr__()).lstrip("typing.")
        return arg_type_str.replace("NoneType", "None")


def get_type_string_from_argument(argument_string: str, argument_types: dict) -> str:
    agrument_name = argument_string.lstrip("*")
    if agrument_name in argument_types:
        return get_type_string_from_type(argument_types[agrument_name])
    return ""


def get_function_list_from_keywords(keywords):
    functions = list()
    for keyword in keywords:
        method_name = get_method_name_for_keyword(keyword)
        keyword_arguments = br.get_keyword_arguments(keyword)
        keyword_types = br.get_keyword_types(keyword)
        functions.append(keyword_line(keyword_arguments, keyword_types, method_name))
    functions.sort()
    return functions


def keyword_line(keyword_arguments, keyword_types, method_name):
    arguments_list = list()
    for argument in keyword_arguments:
        if isinstance(argument, tuple):
            arg_str = argument[0]
            default_value = argument[1]
            arg_type_str = get_type_string_from_argument(arg_str, keyword_types)
            if arg_type_str:
                if default_value is None:
                    arg_type_str = f"Optional[{arg_type_str}]"
<<<<<<< HEAD
                if isinstance(default_value, str):
                    default_value = f"'{default_value}'"
=======
>>>>>>> ae1ac713
                arg_str = arg_str + f": {arg_type_str}"
            if isinstance(default_value, str):
                default_value = f"'{default_value}'"
            arg_str = arg_str + f" = {default_value}"
        else:
            arg_str = argument
            arg_type_str = get_type_string_from_argument(arg_str, keyword_types)
            if arg_type_str:
                arg_str = arg_str + f": {arg_type_str}"
        arguments_list.append(arg_str)
    arguments_string = (
        f", {', '.join(arguments_list)}" if len(arguments_list) > 0 else ""
    )
    return f"    def {method_name}(self{arguments_string}): ...\n"


br: Any = Browser.Browser()
function_list = get_function_list_from_keywords(br.get_keyword_names())


pyi_boilerplate = """from concurrent.futures import Future
from typing import (
    Any,
    Dict,
    List,
    Optional,
    Union,
)

from .utils.data_types import *


class Browser:
"""

init_method = KeywordBuilder.build(br.__init__)
with open("Browser/__init__.pyi", "w") as stub_file:
    stub_file.write(pyi_boilerplate)
    stub_file.write(
        keyword_line(
            init_method.argument_specification, init_method.argument_types, "__init__"
        )
    )
    stub_file.writelines(function_list)<|MERGE_RESOLUTION|>--- conflicted
+++ resolved
@@ -71,11 +71,6 @@
             if arg_type_str:
                 if default_value is None:
                     arg_type_str = f"Optional[{arg_type_str}]"
-<<<<<<< HEAD
-                if isinstance(default_value, str):
-                    default_value = f"'{default_value}'"
-=======
->>>>>>> ae1ac713
                 arg_str = arg_str + f": {arg_type_str}"
             if isinstance(default_value, str):
                 default_value = f"'{default_value}'"
