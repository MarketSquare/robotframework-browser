--- conflicted
+++ resolved
@@ -390,8 +390,8 @@
         """
         with self.playwright.grpc_channel() as stub:
             response = stub.GetViewportSize(Request().Empty())
-<<<<<<< HEAD
-            parsed = json.loads(response.body)
+            logger.info(response.log)
+            parsed = json.loads(response.json)
             logger.debug(parsed)
             if key == ViewportFields.ALL:
                 return int_dict_verify_assertion(
@@ -405,13 +405,6 @@
                     assertion_expected,
                     f"{key} is ",
                 )
-=======
-            logger.info(response.log)
-            parsed = json.loads(response.json)
-            return int_dict_verify_assertion(
-                parsed, assertion_operator, assertion_expected, "Viewport size is"
-            )
->>>>>>> 9cd2358b
 
     @keyword(tags=["Getter", "BrowserControl"])
     def get_element(self, selector: str):
