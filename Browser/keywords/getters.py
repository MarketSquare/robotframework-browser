# Copyright 2020-     Robot Framework Foundation
#
# Licensed under the Apache License, Version 2.0 (the "License");
# you may not use this file except in compliance with the License.
# You may obtain a copy of the License at
#
#     http://www.apache.org/licenses/LICENSE-2.0
#
# Unless required by applicable law or agreed to in writing, software
# distributed under the License is distributed on an "AS IS" BASIS,
# WITHOUT WARRANTIES OR CONDITIONS OF ANY KIND, either express or implied.
# See the License for the specific language governing permissions and
# limitations under the License.

import json
from typing import Any, List, Optional, Union

from robotlibcore import keyword  # type: ignore

from ..assertion_engine import (
    bool_verify_assertion,
    dict_verify_assertion,
    float_str_verify_assertion,
    int_dict_verify_assertion,
    list_verify_assertion,
    verify_assertion,
    with_assertion_polling,
)
from ..base import LibraryComponent
from ..generated.playwright_pb2 import Request
from ..utils import logger
from ..utils.data_types import (
    AssertionOperator,
    BoundingBoxFields,
    SelectAttribute,
    ViewportFields,
)


class Getters(LibraryComponent):
    @keyword(tags=["Getter", "Assertion", "PageContent"])
    @with_assertion_polling
    def get_url(
        self,
        assertion_operator: Optional[AssertionOperator] = None,
        assertion_expected: Any = None,
    ) -> str:
        """Returns the current URL.

        Optionally asserts that it matches the specified assertion.

        See `Assertions` for further details for the assertion arguments. Defaults to None.
        """
        with self.playwright.grpc_channel() as stub:
            response = stub.GetUrl(Request().Empty())
            logger.debug(response.log)
            value = response.body
            return verify_assertion(
                value, assertion_operator, assertion_expected, "URL "
            )

    # @keyword(tags=["Getter", "Assertion", "BrowserControl"])
    # Not published as keyword due to missing of good docs.
    @with_assertion_polling
    def get_page_state(
        self,
        assertion_operator: Optional[AssertionOperator] = None,
        assertion_expected: Any = None,
    ) -> object:
        """Returns page model state object as a dictionary.

        See `Assertions` for further details for the assertion arguments. Defaults to None.

        This must be given on the page to ``window.__SET_RFBROWSER_STATE__``

        For example:

        ``let mystate = {'login': true, 'name': 'George', 'age': 123};``

        ``window.__SET_RFBROWSER_STATE__ && window.__SET_RFBROWSER_STATE__(mystate);``
        """
        with self.playwright.grpc_channel() as stub:
            response = stub.GetPageState(Request().Empty())
            logger.debug(response.log)
            value = json.loads(response.result)
            return verify_assertion(
                value, assertion_operator, assertion_expected, "State "
            )

    @keyword(tags=["Getter", "Assertion", "PageContent"])
    @with_assertion_polling
    def get_page_source(
        self,
        assertion_operator: Optional[AssertionOperator] = None,
        assertion_expected: Any = None,
    ) -> str:
        """Gets pages HTML source as a string.

        Optionally does a string assertion.

        See `Assertions` for further details for the assertion arguments. Defaults to None.
        """
        with self.playwright.grpc_channel() as stub:
            response = stub.GetPageSource(Request().Empty())
            logger.debug(response.log)
            value = json.loads(response.body)
            return verify_assertion(
                value, assertion_operator, assertion_expected, "HTML: "
            )

    @keyword(tags=["Getter", "Assertion", "PageContent"])
    @with_assertion_polling
    def get_title(
        self,
        assertion_operator: Optional[AssertionOperator] = None,
        assertion_expected: Any = None,
    ):
        """Returns the title of the current page.

        Optionally asserts that it matches the specified assertion.

        See `Assertions` for further details for the assertion arguments. Defaults to None.
        """
        with self.playwright.grpc_channel() as stub:
            response = stub.GetTitle(Request().Empty())
            logger.debug(response.log)
            value = response.body
            return verify_assertion(
                value, assertion_operator, assertion_expected, "Title "
            )

    @keyword(tags=["Getter", "Assertion", "PageContent"])
    @with_assertion_polling
    def get_text(
        self,
        selector: str,
        assertion_operator: Optional[AssertionOperator] = None,
        assertion_expected: Any = None,
    ):
        """Returns text attribute of the element found by ``selector``.

        Optionally asserts that the text matches the specified assertion.

        See `Assertions` for further details for the assertion arguments. Defaults to None.
        """
        return verify_assertion(
            self.get_property(selector, "innerText"),
            assertion_operator,
            assertion_expected,
            f"Text {selector}",
        )

    @keyword(tags=["Getter", "Assertion", "PageContent"])
    @with_assertion_polling
    def get_property(
        self,
        selector: str,
        property: str,
        assertion_operator: Optional[AssertionOperator] = None,
        assertion_expected: Any = None,
    ):
        """Returns the ``property`` of the element found by ``selector``.

        Optionally asserts that the property value matches the specified
        assertion.

        ``selector`` <str> Selector from which the info is to be retrieved. **Required**

        ``property`` <str> Requested property name. **Required**

        If ``assertion_operator`` is set and property is not found, ``value`` is ``None``
        and Keyword does not fail. See `Get Attribute` for examples.

        See `Assertions` for further details for the assertion arguments. Defaults to None.
        """
        with self.playwright.grpc_channel() as stub:
            response = stub.GetDomProperty(
                Request().ElementProperty(selector=selector, property=property)
            )
            logger.debug(response.log)
            if response.body:
                value = json.loads(response.body)
            elif assertion_operator is not None:
                value = None
            else:
                raise AttributeError(f"Property '{property}' not found!")
            return verify_assertion(
                value, assertion_operator, assertion_expected, f"Property {selector}"
            )

    @keyword(tags=["Getter", "Assertion", "PageContent"])
    @with_assertion_polling
    def get_attribute(
        self,
        selector: str,
        attribute: str,
        assertion_operator: Optional[AssertionOperator] = None,
        assertion_expected: Any = None,
    ):
        """Returns the HTML ``attribute`` of the element found by ``selector``.

        Optionally asserts that the attribute value matches the specified
        assertion.

        ``selector`` <str> Selector from which the info is to be retrieved. **Required**

        ``attribute`` <str> Requested attribute name. **Required**

        When a attribute is selected that is not present and no assertion operator is set,
        the keyword fails. If an assertion operator is set and the attribute is not present,
        the returned value is ``None``.
        This can be used to assert check the presents or the absents of an attribute.

        Example Element:
        | <button class="login button active" id="enabled_button" something>Login</button>

        Example Code:
        | Get Attribute   id=enabled_button    disabled                   # FAIL => "Attribute 'disabled' not found!"
        | Get Attribute   id=enabled_button    disabled     ==    None     # PASS => returns: None
        | Get Attribute   id=enabled_button    something    evaluate    value is not None    # PASS =>  returns: True
        | Get Attribute   id=enabled_button    disabled     evaluate    value is None        # PASS =>  returns: True


        See `Assertions` for further details for the assertion arguments. Defaults to None.
        """
        with self.playwright.grpc_channel() as stub:
            response = stub.GetElementAttribute(
                Request().ElementProperty(selector=selector, property=attribute)
            )
            logger.debug(response.log)
            value = json.loads(response.body)
            if assertion_operator is None and value is None:
                raise AttributeError(f"Attribute '{attribute}' not found!")
            logger.debug(f"Attribute is: {value}")
            return verify_assertion(
                value, assertion_operator, assertion_expected, f"Attribute {selector}"
            )

    @keyword(tags=["Getter", "Assertion", "PageContent"])
    @with_assertion_polling
    def get_attribute_names(
        self,
        selector: str,
        assertion_operator: Optional[AssertionOperator] = None,
        *assertion_expected,
    ):
        """Returns all HTML attribute names of an element as a list.

        Optionally asserts that these match the specified assertion.

        ``selector`` <str> Selector from which the info is to be retrieved. **Required**

        ``assertion_operator`` <AssertionOperator> See `Assertions` for further details. Defaults to None.

        Available assertions:
        - ``==`` and ``!=`` can work with multiple values
        - ``contains``/``*=`` only accepts one single expected value

        Other operators are not allowed.
        """
        attribute_names = self.library.execute_javascript(
            "(element) => element.getAttributeNames()", selector
        )
        expected = list(assertion_expected)
        return list_verify_assertion(
            attribute_names, assertion_operator, expected, "Attribute names"
        )

    @keyword(tags=["Getter", "Assertion", "PageContent"])
    @with_assertion_polling
    def get_classes(
        self,
        selector: str,
        assertion_operator: Optional[AssertionOperator] = None,
        *assertion_expected,
    ):
        """Returns all classes of an element as a list.

        Optionally asserts that the value matches the specified assertion.

        ``selector`` <str> Selector from which the info is to be retrieved. **Required**

        ``assertion_operator`` <AssertionOperator> See `Assertions` for further details. Defaults to None.

        Available assertions:
        - ``==`` and ``!=`` can work with multiple values
        - ``contains``/``*=`` only accepts one single expected value

        Other operators are not allowed.
        """
        class_dict = self.get_property(selector, "classList")
        expected = list(assertion_expected)
        return list_verify_assertion(
            list(class_dict.values()),
            assertion_operator,
            expected,
            f"Classes of {selector}",
        )

    @keyword(tags=["Getter", "Assertion", "PageContent"])
    @with_assertion_polling
    def get_textfield_value(
        self,
        selector: str,
        assertion_operator: Optional[AssertionOperator] = None,
        assertion_expected: Any = None,
    ):
        """Returns value of the textfield found by ``selector``.

        Optionally asserts that the value matches the specified assertion.

        ``selector`` <str> Selector from which the info is to be retrieved. **Required**

        See `Assertions` for further details for the assertion arguments. Defaults to None.
        """
        return verify_assertion(
            self.get_property(selector, "value"),
            assertion_operator,
            assertion_expected,
            f"Value {selector}",
        )

    @keyword(tags=["Getter", "Assertion", "PageContent"])
    @with_assertion_polling
    def get_selected_options(
        self,
        selector: str,
        option_attribute: SelectAttribute = SelectAttribute.label,
        assertion_operator: Optional[AssertionOperator] = None,
        *assertion_expected,
    ):
        """Returns the specified attribute of selected options of the ``select`` element.

        Optionally asserts that these match the specified assertion.

        ``selector`` <str> Selector from which the info is to be retrieved. **Required**

        ``option_attribute`` <SelectAttribute.label> Which attribute shall be returned/verified.
        Allowed values are ``< ``value`` | ``label`` | ``text`` | ``index`` >``. Defaults to label.

        ``assertion_operator`` <AssertionOperator> See `Assertions` for further details. Defaults to None.

        - ``==`` and ``!=`` can work with multiple values
        - ``contains``/``*=`` only accepts one single expected value

        Other operators are not allowed.

        Example:

        | `Select Options By`      label                    //select[2]    Email      Mobile
        | ${selected_list}         `Get Selected Options`   //select[2]                                         # getter
        | `Get Selected Options`   //select[2]              label          `==`       Mobile             Mail   #assertion content
        | `Select Options By`      label                    select#names   2          4
        | `Get Selected Options`   select#names             index          `==`       2                  4      #assertion index
        | `Get Selected Options`   select#names             label          *=         Mikko                     #assertion contain
        | `Get Selected Options`   select#names             label          validate   len(value) == 3           #assertion length

        """
        with self.playwright.grpc_channel() as stub:
            response = stub.GetSelectContent(
                Request().ElementSelector(selector=selector)
            )
            logger.info(response)
            expected = list(assertion_expected)
            selected: Union[List[int], List[str]]
            if option_attribute is SelectAttribute.value:
                selected = [sel.value for sel in response.entry if sel.selected]
            elif option_attribute is SelectAttribute.label:
                selected = [sel.label for sel in response.entry if sel.selected]
            elif option_attribute is SelectAttribute.index:
                selected = [
                    index for index, sel in enumerate(response.entry) if sel.selected
                ]
                expected = [int(exp) for exp in expected]

            return list_verify_assertion(
                selected, assertion_operator, expected, "Selected Options:",
            )

    @keyword(tags=["Getter", "Assertion", "PageContent"])
    @with_assertion_polling
    def get_checkbox_state(
        self,
        selector: str,
        assertion_operator: Optional[AssertionOperator] = None,
        expected_state: str = "Unchecked",
    ):
        """Returns the state of the checkbox found by ``selector``.

        ``selector`` <str> Selector which shall be examined

        Optionally asserts that the state matches the specified assertion.

        ``assertion_operator`` <AssertionOperator> See `Assertions` for further details. Defaults to None.

        - ``==`` and ``!=`` and equivalent are allowed on boolean values
        - other operators are not accepted.

        ``expected_state`` <str> boolean value of expected state.
        Strings are interpreted as booleans.
        All strings are ``${True}`` except of the
        following `FALSE, NO, OFF, 0, UNCHECKED, NONE, ${EMPTY}``.
        (case-insensitive). Defaults to unchecked

        - ``checked`` => ``True``
        - ``unchecked`` => ``False``

        """
        with self.playwright.grpc_channel() as stub:
            response = stub.GetBoolProperty(
                Request().ElementProperty(selector=selector, property="checked")
            )
            logger.info(response.log)
            value: bool = response.body
            logger.info(f"Checkbox is {'checked' if value else 'unchecked'}")
            return bool_verify_assertion(
                value, assertion_operator, expected_state, f"Checkbox {selector} is"
            )

    @keyword(tags=["Getter", "Assertion", "PageContent"])
    @with_assertion_polling
    def get_element_count(
        self,
        selector: str,
        assertion_operator: Optional[AssertionOperator] = None,
        expected_value: Union[int, str] = 0,
    ):
        """Returns the count of elements found with ``selector``.

        Optionally asserts that the count matches the specified assertion.

        ``selector`` <str> Selector which shall be counted.

        ``assertion_operator`` <AssertionOperator> See `Assertions` for further details. Defaults to None.

        ``expected_value`` <str|int> Expected value for the counting
        """
        with self.playwright.grpc_channel() as stub:
            response = stub.GetElementCount(
                Request().ElementSelector(selector=selector)
            )
            count = response.body
            return float_str_verify_assertion(
                int(count),
                assertion_operator,
                expected_value,
                f"Element count for selector `{selector}` is",
            )

<<<<<<< HEAD
    @keyword(tags=["Getter", "BrowserControl"])
    def get_browser_catalog(self):
        """ Returns all browsers, open contexts in them and open pages in these contexts.

            The data is parsed into a python list containing data representing the open Objects.

            On the root level the data contains a list of open browsers.

            Browser: ``{type: Literal['chromium', 'firefox', 'webkit'], 'id': string, contexts: List[Context]}``

            Context: ``{type: 'context', 'id': string, pages: List[Page]}``

            Page: ``{type: 'page', 'id': string, title: str, url: str}``

            Sample:
            | [{
            |     "type": "firefox",
            |     "id": 0,
            |     "contexts": [{
            |         "type": "context",
            |         "id": 0,
            |         "pages": [{
            |             "type": "page",
            |             "title": "prefilled_email_form.html",
            |             "url": "http://localhost:7272/prefilled_email_form.html",
            |             "id": "0"
            |         }]
            |     }, {
            |         "type": "context",
            |         "id": 1,
            |         "pages": [{
            |             "type": "page",
            |             "title": "Login Page",
            |             "url": "http://localhost:7272/dist/",
            |             "id": "0"
            |         }]
            |     }]
            | }]

        """
        with self.playwright.grpc_channel() as stub:
            response = stub.GetBrowserCatalog(Request().Empty())
            parsed = json.loads(response.body)
            logger.info(json.dumps(parsed))
            return parsed

=======
>>>>>>> a010f0de
    @keyword(tags=["Getter", "Assertion", "BrowserControl"])
    @with_assertion_polling
    def get_viewport_size(
        self,
        key: ViewportFields = ViewportFields.ALL,
        assertion_operator: Optional[AssertionOperator] = None,
        assertion_expected: Any = None,
    ):
        """Returns the current viewport dimensions.

        Optionally asserts that the count matches the specified assertion.

        ``key`` < ``width`` | ``height`` | ``ALL`` > Optionally filters the returned values.
        If keys is set to ``ALL``(default) it will return the viewport size as dictionary,
        otherwise it will just return the single value selected by the key.
        Note: If a single value is retrieved, an assertion does *not* need a ``validate``
        combined with a cast of ``value``.

        See `Assertions` for further details for the assertion arguments. Defaults to None.

        Example:
        | Get Viewport Size    ALL    ==    {'width':1280, 'height':720}
        | Get Viewport Size    width    >=    1200

        """
        with self.playwright.grpc_channel() as stub:
            response = stub.GetViewportSize(Request().Empty())
            logger.info(response.log)
            parsed = json.loads(response.json)
            logger.debug(parsed)
            if key == ViewportFields.ALL:
                return int_dict_verify_assertion(
                    parsed, assertion_operator, assertion_expected, "Viewport size is"
                )
            else:
                logger.info(f"Value of '{key}'': {parsed[key.name]}")
                return float_str_verify_assertion(
                    parsed[key.name],
                    assertion_operator,
                    assertion_expected,
                    f"{key} is ",
                )

    @keyword(tags=["Getter", "PageContent"])
    def get_element(self, selector: str):
        """Returns a reference to a Playwright element handle.

        The reference can be used in subsequent selectors.

        ``selector`` <str> Selector from which shall be retrieved.
        See `library introduction` for more details on the selector syntax. **Required**
        """
        with self.playwright.grpc_channel() as stub:
            response = stub.GetElement(Request().ElementSelector(selector=selector))
            return response.body

    @keyword(tags=["Getter", "PageContent"])
    def get_elements(self, selector: str):
        """Returns a reference to playwright element handle for all matched elements by ``selector``.

        ``selector`` <str> Selector from which shall be retrieved. **Required**
        """
        with self.playwright.grpc_channel() as stub:
            response = stub.GetElements(Request().ElementSelector(selector=selector))
            return json.loads(response.json)

    @keyword(tags=["Getter", "Assertion", "PageContent"])
    @with_assertion_polling
    def get_style(
        self,
        selector: str,
        key: str = "ALL",
        assertion_operator: Optional[AssertionOperator] = None,
        assertion_expected: Any = None,
    ):
        """Gets the computed style properties of the element selected by ``selector``.

        Optionally matches with any sequence assertion operator.

        ``selector`` <str> Selector from which the style shall be retrieved. **Required**

        ``key`` <str> Key of the requested CSS property. Retrieves "ALL" styles by default.

        See `Assertions` for further details for the assertion arguments. Defaults to None.
        """
        with self.playwright.grpc_channel() as stub:
            response = stub.GetStyle(Request().ElementSelector(selector=selector))
            parsed = json.loads(response.json)

            if key == "ALL":
                return dict_verify_assertion(
                    parsed, assertion_operator, assertion_expected, "Computed style is"
                )
            else:
                item = parsed.get(key, "NOT_FOUND")
                logger.info(f"Value of key: {key}")
                logger.info(f"Value of selected property: {item}")
                return verify_assertion(
                    item,
                    assertion_operator,
                    assertion_expected,
                    f"Style value for {key} is ",
                )

    @keyword(tags=["Getter", "Assertion", "PageContent"])
    def get_boundingbox(
        self,
        selector: str,
        key: BoundingBoxFields = BoundingBoxFields.ALL,
        assertion_operator: Optional[AssertionOperator] = None,
        assertion_expected: Any = None,
    ):
        """Gets elements size and location as an object {x: float, y: float, width: float, height: float}.

        ``selector`` <str> Selector from which shall be retrieved. **Required**

        ``key`` < ``x`` | ``y`` | ``width`` | ``height`` | ``ALL`` > Optionally filters the returned values.
        If keys is set to ``ALL``(default) it will return the BoundingBox as Dictionary,
        otherwise it will just return the single value selected by the key.
        Note: If a single value is retrieved, an assertion does *not* need a ``validate``
        combined with a cast of ``value``.

        See `Assertions` for further details for the assertion arguments. Defaults to None.

        Example use:
        | ${bounding_box}=    Get BoundingBox    id=element                 # unfiltered
        | Log                 ${bounding_box}                               # {'x': 559.09375, 'y': 75.5, 'width': 188.796875, 'height': 18}
        | ${x}=               Get BoundingBox    id=element    x            # filtered
        | Log                 X: ${x}                                       # X: 559.09375
        | # Assertions:
        | Get BoundingBox     id=element         width         >    180
        | Get BoundingBox     id=element         ALL           validate    value['x'] > value['y']*2
        """
        with self.playwright.grpc_channel() as stub:
            response = stub.GetBoundingBox(Request.ElementSelector(selector=selector))
            parsed = json.loads(response.json)
            logger.debug(parsed)
            if key == BoundingBoxFields.ALL:
                return int_dict_verify_assertion(
                    parsed, assertion_operator, assertion_expected, "BoundingBox is"
                )
            else:
                logger.info(f"Value of '{key}'': {parsed[key.name]}")
                return float_str_verify_assertion(
                    parsed[key.name],
                    assertion_operator,
                    assertion_expected,
                    f"{key} is ",
                )<|MERGE_RESOLUTION|>--- conflicted
+++ resolved
@@ -447,55 +447,6 @@
                 f"Element count for selector `{selector}` is",
             )
 
-<<<<<<< HEAD
-    @keyword(tags=["Getter", "BrowserControl"])
-    def get_browser_catalog(self):
-        """ Returns all browsers, open contexts in them and open pages in these contexts.
-
-            The data is parsed into a python list containing data representing the open Objects.
-
-            On the root level the data contains a list of open browsers.
-
-            Browser: ``{type: Literal['chromium', 'firefox', 'webkit'], 'id': string, contexts: List[Context]}``
-
-            Context: ``{type: 'context', 'id': string, pages: List[Page]}``
-
-            Page: ``{type: 'page', 'id': string, title: str, url: str}``
-
-            Sample:
-            | [{
-            |     "type": "firefox",
-            |     "id": 0,
-            |     "contexts": [{
-            |         "type": "context",
-            |         "id": 0,
-            |         "pages": [{
-            |             "type": "page",
-            |             "title": "prefilled_email_form.html",
-            |             "url": "http://localhost:7272/prefilled_email_form.html",
-            |             "id": "0"
-            |         }]
-            |     }, {
-            |         "type": "context",
-            |         "id": 1,
-            |         "pages": [{
-            |             "type": "page",
-            |             "title": "Login Page",
-            |             "url": "http://localhost:7272/dist/",
-            |             "id": "0"
-            |         }]
-            |     }]
-            | }]
-
-        """
-        with self.playwright.grpc_channel() as stub:
-            response = stub.GetBrowserCatalog(Request().Empty())
-            parsed = json.loads(response.body)
-            logger.info(json.dumps(parsed))
-            return parsed
-
-=======
->>>>>>> a010f0de
     @keyword(tags=["Getter", "Assertion", "BrowserControl"])
     @with_assertion_polling
     def get_viewport_size(
