--- conflicted
+++ resolved
@@ -223,7 +223,6 @@
 
     @keyword(tags=["Getter", "Assertion", "PageContent"])
     @with_assertion_polling
-<<<<<<< HEAD
     def get_attribute_names(
         self,
         selector: str,
@@ -289,8 +288,6 @@
 
     @keyword(tags=["Getter", "Assertion", "PageContent"])
     @with_assertion_polling
-=======
->>>>>>> 20975044
     def get_textfield_value(
         self,
         selector: str,
