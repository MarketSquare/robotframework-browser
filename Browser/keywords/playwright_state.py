--- conflicted
+++ resolved
@@ -347,12 +347,8 @@
         ignoreDefaultArgs: Optional[List[str]] = None,
         proxy: Optional[Proxy] = None,
         slowMo: timedelta = timedelta(seconds=0),
-<<<<<<< HEAD
-        channel: Optional[str] = None,
+        timeout: timedelta = timedelta(seconds=30),
         skip_if_exists: bool = False,
-=======
-        timeout: timedelta = timedelta(seconds=30),
->>>>>>> 35cc725d
     ) -> str:
 
         """Create a new playwright Browser with specified options.
@@ -405,6 +401,7 @@
         params = self._set_browser_options(params, browser, channel, slowMo, timeout)
         options = json.dumps(params, default=str)
         logger.info(options)
+
 
         with self.playwright.grpc_channel() as stub:
             response = stub.NewBrowser(
