import json
from enum import Enum, auto

from robotlibcore import keyword  # type: ignore
from typing import Dict

from ..base import LibraryComponent
from ..generated.playwright_pb2 import Request
from ..utils.time_conversion import timestr_to_millisecs
from ..utils import logger


class ElementState(Enum):
    attached = auto()
    detached = auto()
    visible = auto()
    hidden = auto()


class Waiter(LibraryComponent):
    @keyword(tags=["Wait", "PageContent"])
    def wait_for_elements_state(
        self,
        selector: str,
        state: ElementState = ElementState.visible,
        timeout: str = "",
    ):
        """Waits for the element found by ``selector`` to satisfy state option.

        State options could be either appear/disappear from dom, or become visible/hidden.
        If at the moment of calling the keyword, the selector already satisfies the condition,
        the keyword will return immediately.

        If the selector doesn't satisfy the condition within the timeout the keyword will FAIL.

        ``state``
        - ``attached``: to be present in DOM.
        - ``detached``: to not be present in DOM.
        - ``visible``: to have non-empty bounding box and no visibility:hidden.
        - ``hidden``: to be detached from DOM, or have an empty bounding box or visibility:hidden.

        Note that element without any content or with display:none has an empty bounding box
        and is not considered visible.

        ``timeout``: (optional) uses default timeout if not set.
        """
        with self.playwright.grpc_channel() as stub:
            options: Dict[str, object] = {"state": state.name}
            if timeout:
                timeout_ms = timestr_to_millisecs(timeout)
                options["timeout"] = timeout_ms
            options_json = json.dumps(options)
            response = stub.WaitForElementsState(
                Request().ElementSelectorWithOptions(
                    selector=selector, options=options_json
                )
            )
<<<<<<< HEAD
            self.info(response.log)

    @keyword(tags=["Wait", "PageContent"])
    def wait_for_function(
        self, function: str, args: str = "", polling: str = "raf", timeout: str = "",
    ):
        """Executes JavaScript function in browser and waits for function to return
        (JavaScript) truthy value. Returns the value if the wait completes.

        ``args`` Are values to pass to the JavaScript function.

        Default polling value of "raf" polls in a callback for ``requestAnimationFrame``.
        Any other value for polling will be parsed as a robot framework time for interval between polls.

        ``timeout``: (optional) uses default timeout if not set.
        """
        with self.playwright.grpc_channel() as stub:
            options: Dict[str, int] = {}
            if polling != "raf":
                options["polling"] = timestr_to_millisecs(polling)
            if timeout:
                options["timeout"] = timestr_to_millisecs(timeout)
            options_json = json.dumps(options)
            response = stub.WaitForFunction(
                Request().WaitForFunctionOptions(
                    script=function, args=args, options=options_json,
                )
            )
            self.info(response.log)
            return response

    @keyword(tags=["Wait"])
    def promise_to(self, keyword: str, *args):
        """
        *EXPERIMENTAL* *WORK IN PROGRESS*
        Wrap a Browser library keyword and make it a promise.
        Returns that promise and executes the keyword on background.
        """
        browser_lib = EXECUTION_CONTEXTS.current.namespace._kw_store.get_library(
            self.library
        )
        handler = browser_lib.handlers[keyword]
        positional, named = handler.resolve_arguments(
            args, EXECUTION_CONTEXTS.current.variables
        )
        return self._executor.submit(handler.current_handler(), *positional, *named)

    @keyword(tags=["Wait"])
    def wait_for(self, *promises: Future):
        """
        *EXPERIMENTAL* *WORK IN PROGRESS*
        Waits for promises to finish and returns results from them.
        Returns one result if one promise waited. Otherwise returns an array of results.
        If one fails, then this keyword will fail.
        """
        if len(promises) == 1:
            return promises[0].result()
        return [promise.result() for promise in promises]
=======
            logger.info(response.log)
>>>>>>> f164c49f
<|MERGE_RESOLUTION|>--- conflicted
+++ resolved
@@ -55,8 +55,7 @@
                     selector=selector, options=options_json
                 )
             )
-<<<<<<< HEAD
-            self.info(response.log)
+            logger.info(response.log)
 
     @keyword(tags=["Wait", "PageContent"])
     def wait_for_function(
@@ -84,36 +83,5 @@
                     script=function, args=args, options=options_json,
                 )
             )
-            self.info(response.log)
-            return response
-
-    @keyword(tags=["Wait"])
-    def promise_to(self, keyword: str, *args):
-        """
-        *EXPERIMENTAL* *WORK IN PROGRESS*
-        Wrap a Browser library keyword and make it a promise.
-        Returns that promise and executes the keyword on background.
-        """
-        browser_lib = EXECUTION_CONTEXTS.current.namespace._kw_store.get_library(
-            self.library
-        )
-        handler = browser_lib.handlers[keyword]
-        positional, named = handler.resolve_arguments(
-            args, EXECUTION_CONTEXTS.current.variables
-        )
-        return self._executor.submit(handler.current_handler(), *positional, *named)
-
-    @keyword(tags=["Wait"])
-    def wait_for(self, *promises: Future):
-        """
-        *EXPERIMENTAL* *WORK IN PROGRESS*
-        Waits for promises to finish and returns results from them.
-        Returns one result if one promise waited. Otherwise returns an array of results.
-        If one fails, then this keyword will fail.
-        """
-        if len(promises) == 1:
-            return promises[0].result()
-        return [promise.result() for promise in promises]
-=======
             logger.info(response.log)
->>>>>>> f164c49f
+            return response