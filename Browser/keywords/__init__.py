--- conflicted
+++ resolved
@@ -1,12 +1,8 @@
 from .browser_control import Control
-from .browser_state import State
+from .browser_state import BrowserState
 from .getters import Getters
 from .input import Input
 from .waiter import Waiter
 from .webapp_state import WebAppState
 
-<<<<<<< HEAD
-__all__ = ["Control", "State", "Getters", "Input", "Waiter"]
-=======
-__all__ = ["Control", "Getters", "Input", "Waiter", "WebAppState"]
->>>>>>> c60755d9
+__all__ = ["BrowserState", "Control", "Getters", "Input", "Waiter", "WebAppState"]