--- conflicted
+++ resolved
@@ -203,20 +203,17 @@
         """ Unchecks the checkbox identified by ``selector``.
             If not checked does nothing
         """
-<<<<<<< HEAD
-        with self._insecure_stub() as stub:
-            response = stub.UncheckCheckbox(
-                playwright_pb2.selectorRequest(selector=selector)
-            )
+        with self.playwright.grpc_channel() as stub:
+            response = stub.UncheckCheckbox(Request().selector(selector=selector))
             logger.info(response.log)
 
     @keyword
     def select_from_list_by_value(self, selector: str, *values):
         """Toggles options from selection list ``selector`` by ``values``.
         """
-        with self._insecure_stub() as stub:
+        with self.playwright.grpc_channel() as stub:
             response = stub.SelectOption(
-                playwright_pb2.selectOptionRequest(selector=selector, matcher=values)
+                Request().selectOption(selector=selector, matcher=values)
             )
             logger.info(response.log)
 
@@ -225,12 +222,8 @@
         """Toggles options from selection list ``selector`` by ``labels``.
         """
         matchers = ['{label:"' + s + '"}' for s in labels]
-        with self._insecure_stub() as stub:
+        with self.playwright.grpc_channel() as stub:
             response = stub.SelectOption(
-                playwright_pb2.selectOptionRequest(selector=selector, matcher=matchers)
-            )
-=======
-        with self.playwright.grpc_channel() as stub:
-            response = stub.UncheckCheckbox(Request().selector(selector=selector))
->>>>>>> a7f88d1a
+                Request().selectoOption(selector=selector, matcher=matchers)
+            )
             logger.info(response.log)