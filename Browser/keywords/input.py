from robot.api import logger  # type: ignore
from robot.libraries.BuiltIn import BuiltIn  # type: ignore
from robotlibcore import keyword  # type: ignore

from ..generated.playwright_pb2 import Request


class Input:
    def __init__(self, library):
        self.library = library

    @property
    def playwright(self):
        return self.library.playwright

    @keyword
    def input_text(self, selector: str, text: str, type=False):
        """ Inputs the given ``text`` into the text field identified by ``selector``

            By default text is inputted via filling (instantly), only triggering the
            input event. By toggling the ``type`` boolean text will be typed into the
            field instead. Typing triggers keydown, keypress/input and keyup events
            for every character of input.
        """
        with self.playwright.grpc_channel() as stub:
            response = stub.InputText(
<<<<<<< HEAD
                Request().inputText(input=text, selector=selector)
=======
                playwright_pb2.inputTextRequest(
                    input=text, selector=selector, type=type
                )
>>>>>>> e1fd9feb
            )
            logger.info(response.log)

    @keyword
    def input_password(self, selector: str, password: str):
        """ Types the given ``password`` into the field identified by ``selector``
            Disables logging to avoid leaking sensitive information.
        Difference compared to `Input Text` is that this keyword does not
        log the given password on the INFO level. Notice that if you use
        the keyword like
        | Input Password | password_field | password |
        the password is shown as a normal keyword argument. A way to avoid
        that is using variables like
        | Input Password | password_field | ${PASSWORD} |
        Please notice that Robot Framework logs all arguments using
        the TRACE level and tests must not be executed using level below
        DEBUG if the password should not be logged in any format.
        """
        with self.playwright.grpc_channel() as stub:
            try:
                # Should prevent logging in case of failure keywords
                previous_level = BuiltIn().set_log_level("NONE")
                stub.InputText(Request().inputText(input=password, selector=selector))
            finally:
                BuiltIn().set_log_level(previous_level)

    @keyword
    def press_keys(self, selector: str, *keys: str):
        """ Inputs given ``key``s into element specifid by selector.

            Supports values like "a, b" which will be automatically inputted.
            Also supports identifiers for keys like ``ArrowLeft`` or ``Backspace``.
            Using + to chain combine modifiers with a single keypress
            ``Control+Shift+T`` is supported.

            See playwright's documentation for a more comprehensive list of
            supported input keys.
            [https://github.com/microsoft/playwright/blob/master/docs/api.md#pagepressselector-key-options | Playwright docs for press.]
        """  # noqa
        with self.playwright.grpc_channel() as stub:
            response = stub.Press(
                playwright_pb2.pressRequest(selector=selector, key=keys)
            )
            logger.info(response.log)

    @keyword
    def click(self, selector: str):
        """ Clicks element identified by ``selector``. """
        with self.playwright.grpc_channel() as stub:
<<<<<<< HEAD
            response = stub.ClickButton(Request().selector(selector=selector))
=======
            response = stub.Click(playwright_pb2.selectorRequest(selector=selector))
>>>>>>> e1fd9feb
            logger.info(response.log)

    @keyword
    def check_checkbox(self, selector: str):
        """ Checks the checkbox identified by ``selector``.
            If already checked does nothing
        """
        with self.playwright.grpc_channel() as stub:
            response = stub.CheckCheckbox(Request().selector(selector=selector))
            logger.info(response.log)

    @keyword
    def uncheck_checkbox(self, selector: str):
        """ Unchecks the checkbox identified by ``selector``.
            If not checked does nothing
        """
        with self.playwright.grpc_channel() as stub:
            response = stub.UncheckCheckbox(Request().selector(selector=selector))
            logger.info(response.log)<|MERGE_RESOLUTION|>--- conflicted
+++ resolved
@@ -24,13 +24,7 @@
         """
         with self.playwright.grpc_channel() as stub:
             response = stub.InputText(
-<<<<<<< HEAD
-                Request().inputText(input=text, selector=selector)
-=======
-                playwright_pb2.inputTextRequest(
-                    input=text, selector=selector, type=type
-                )
->>>>>>> e1fd9feb
+                Request().inputText(input=text, selector=selector, type=type)
             )
             logger.info(response.log)
 
@@ -71,20 +65,14 @@
             [https://github.com/microsoft/playwright/blob/master/docs/api.md#pagepressselector-key-options | Playwright docs for press.]
         """  # noqa
         with self.playwright.grpc_channel() as stub:
-            response = stub.Press(
-                playwright_pb2.pressRequest(selector=selector, key=keys)
-            )
+            response = stub.Press(Request.press(selector=selector, key=keys))
             logger.info(response.log)
 
     @keyword
     def click(self, selector: str):
         """ Clicks element identified by ``selector``. """
         with self.playwright.grpc_channel() as stub:
-<<<<<<< HEAD
-            response = stub.ClickButton(Request().selector(selector=selector))
-=======
-            response = stub.Click(playwright_pb2.selectorRequest(selector=selector))
->>>>>>> e1fd9feb
+            response = stub.Click(Request().selector(selector=selector))
             logger.info(response.log)
 
     @keyword
