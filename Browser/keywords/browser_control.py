--- conflicted
+++ resolved
@@ -36,13 +36,9 @@
             )
         with self.playwright.grpc_channel() as stub:
             response = stub.OpenBrowser(
-<<<<<<< HEAD
-                Request().openBrowser(url=url or "", browser=browser_)
-=======
-                playwright_pb2.openBrowserRequest(
+                Request().openBrowser(
                     url=url or "", browser=browser_, headless=headless
                 )
->>>>>>> 82be9e03
             )
             logger.info(response.log)
 
