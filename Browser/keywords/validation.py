--- conflicted
+++ resolved
@@ -34,22 +34,9 @@
                 )
 
     @keyword
-<<<<<<< HEAD
-    def page_should_contain_element(self, selector: str):
-        """Verifies that current page contains element specified by ``selector``. """
-        with self._insecure_stub() as stub:
-            response = stub.GetTextContent(
-                playwright_pb2.selectorRequest(selector=selector)
-            )
-            logger.info(response.log)
-            if not response.body:
-                message = "No element matching ``{}`` on page".format(selector)
-                raise AssertionError(message)
-=======
     def page_should_contain(self, text: str):
         """Verifies that current page contains ``text``. """
         self.page_should_have("text=" + text)
->>>>>>> a7f88d1a
 
     class CheckboxState(Enum):
         checked = True
@@ -57,13 +44,8 @@
 
     @keyword
     def checkbox_should_be(self, selector: str, expected: CheckboxState):
-<<<<<<< HEAD
         """ Verifies that checkbox or radio button ``selector`` is in state ``expected`` """
-        with self._insecure_stub() as stub:
-=======
-        """ Verifies that checkbox ``selector`` is in state ``expected`` """
         with self.playwright.grpc_channel() as stub:
->>>>>>> a7f88d1a
             response = stub.GetBoolProperty(
                 Request().getDomProperty(selector=selector, property="checked")
             )
@@ -79,10 +61,8 @@
         """ Verifies list ``selector`` has ``expected`` options selected.
             If no ``expected`` selections are given will verify none are selected.
         """
-        with self._insecure_stub() as stub:
-            response = stub.GetSelectContent(
-                playwright_pb2.selectorRequest(selector=selector)
-            )
+        with self.playwright.grpc_channel() as stub:
+            response = stub.GetSelectContent(Request().selector(selector=selector))
             logger.info(response)
             labels = {}
             values = {}
