# Copyright 2020-     Robot Framework Foundation
#
# Licensed under the Apache License, Version 2.0 (the "License");
# you may not use this file except in compliance with the License.
# You may obtain a copy of the License at
#
#     http://www.apache.org/licenses/LICENSE-2.0
#
# Unless required by applicable law or agreed to in writing, software
# distributed under the License is distributed on an "AS IS" BASIS,
# WITHOUT WARRANTIES OR CONDITIONS OF ANY KIND, either express or implied.
# See the License for the specific language governing permissions and
# limitations under the License.
import re
from datetime import timedelta
from enum import Enum, IntFlag, auto
from typing import Dict, Optional, TypedDict, Union  # noqa: UP035

from robot.running.arguments.typeconverters import TypeConverter


class RobotTypeConverter(TypeConverter):
    @classmethod
    def converter_for(cls, arg_type):
        if arg_type is None:
            return None
        try:
            from robot.api import TypeInfo

            if not isinstance(arg_type, TypeInfo):
                type_hint = TypeInfo.from_type_hint(arg_type)
        except ImportError:
            type_hint = arg_type
        return TypeConverter.converter_for(type_hint)


class TypedDictDummy(TypedDict):
    pass


def convert_typed_dict(function_annotations: dict, params: dict) -> dict:  # noqa: C901
    for arg_name, arg_type in function_annotations.items():
        if arg_name not in params or params[arg_name] is None:
            continue
        arg_value = params[arg_name]
        if getattr(arg_type, "__origin__", None) is Union:
            for union_type in arg_type.__args__:
                if arg_value is None or not isinstance(
                    union_type, type(TypedDictDummy)
                ):
                    continue
                arg_type = union_type  # noqa: PLW2901
                break
        if isinstance(arg_type, type(TypedDictDummy)):
            if not isinstance(arg_value, dict):
                raise TypeError(
                    f"Argument '{arg_name}' expects a dictionary like object but did get '{type(arg_value)} instead.'"
                )
            lower_case_dict = {k.lower(): v for k, v in arg_value.items()}
            struct = arg_type.__annotations__
            typed_dict = arg_type()
            for req_key in arg_type.__required_keys__:
                if req_key.lower() not in lower_case_dict:
                    raise RuntimeError(
                        f"`{lower_case_dict}` cannot be converted to {arg_type.__name__} for argument '{arg_name}'."
                        f"\nThe required key '{req_key}' in not set in given value."
                        f"\nExpected types: {arg_type.__annotations__}"
                    )
                typed_dict[req_key] = struct[req_key](lower_case_dict[req_key.lower()])  # type: ignore
            for opt_key in arg_type.__optional_keys__:
                if opt_key.lower() not in lower_case_dict:
                    continue
                typed_dict[opt_key] = struct[opt_key](lower_case_dict[opt_key.lower()])  # type: ignore
            params[arg_name] = typed_dict
    return params


class Deprecated:
    def __str__(self) -> str:
        return ""


deprecated = Deprecated()


class NotSet(Enum):
    """Defines a value that is not set.

    This is used to differentiate between a value that is set to None and
    a value that is not set at all. Example `ForcedColors` has an options
    active, none and null. If user does not not want to give any of
    the `ForcedColors` options, user can use `not_set` value. Then keyword
    will not define `ForcedColors` option at all when underlying Playwright
    method(s) is called.
    """

    not_set = "not_set"


class SelectOptions(TypedDict):
    """Dictionary with the following keys and their values
    "index", "value", "label" and "selected".

    | =Keys= | =Description= |
    | ``index`` | 0 based index of the option. |
    | ``value`` | Value attribute of the option. |
    | ``label`` | Label/Text of the option. |
    | ``selected`` | Boolean if the option is selected. |
    """

    index: int
    value: str
    label: str
    selected: bool


class SelectionStrategy(Enum):
    """SelectionStrategy to be used. Refers to Playwrights ``page.getBy***`` functions. See [https://playwright.dev/docs/locators|Playwright Locators]

    == AltText ==
    All images should have an alt attribute that describes the image. You can locate an image based on the text alternative using page.getByAltText().

    For example, consider the following DOM structure.
    | <img alt="playwright logo" src="/img/playwright-logo.svg" width="100" />

    == Label ==
    Allows locating input elements by the text of the associated ``<label>`` or ``aria-labelledby`` element, or by the ``aria-label`` attribute.

    For example, this method will find inputs by label "Username" and "Password" in the following DOM:

    | <input aria-label="Username">
    | <label for="password-input">Password:</label>
    | <input id="password-input">

    == Placeholder ==
    Allows locating input elements by the placeholder text.

    Example:
    | <input type="email" placeholder="name@example.com" />

    == TestId ==
    Locate element by the test id.

    Currently only the exact attribute ``data-testid`` is supported.

    Example:
    | <button data-testid="directions">Itinéraire</button>

    == Text ==
    Allows locating elements that contain given text.

    Matching by text always normalizes whitespace, even with exact match.
    For example, it turns multiple spaces into one, turns line breaks into spaces and ignores leading and trailing whitespace.
    Input elements of the type button and submit are matched by their value instead of the text content.
    For example, locating by text "Log in" matches <input type=button value="Log in">.

    == Title ==
    Allows locating elements by their title attribute.

    Example:
    | <img alt="playwright logo" src="/img/playwright-logo.svg" title="Playwright" width="100" />
    """

    AltText = "AltText"
    Label = "Label"
    Placeholder = "Placeholder"
    TestID = "TestId"
    Text = "Text"
    Title = "Title"


class RegExp(str):
    @classmethod
    def from_string(cls, string: str) -> "RegExp":
        """Create a (JavaScript) RegExp object from a string.

        The matcher must start with a slash and end with a slash and can be followed by flags.

        Example: ``/hello world/gi``
        Which is equivalent to ``new RegExp("hello world", "gi")`` in JavaScript.

        Following flags are supported:
        | =Flag= | =Description= |
        | g | Global search. |
        | i | Case-insensitive search. |
        | m | Allows ``^`` and ``$`` to match newline characters. |
        | s | Allows ``.`` to match newline characters. |
        | u | "unicode"; treat a pattern as a sequence of unicode code points. |
        | y | Perform a "sticky" search that matches starting at the current position in the target string. |

        See [https://developer.mozilla.org/en-US/docs/Web/JavaScript/Reference/Global_Objects/RegExp|RegExp Object]
        and [https://developer.mozilla.org/en-US/docs/Web/JavaScript/Guide/Regular_expressions|RegExp Guide] for more information.
        """
        match = re.fullmatch(r"\/(?<matcher>.*)\/(?<flags>[gimsuy]+)?", string)
        if not match:
            raise ValueError("Invalid JavaScript RegExp string")
        return cls(string)


class ElementRole(Enum):
    """Role selector does not replace accessibility audits and conformance tests,
    but rather gives early feedback about the ARIA guidelines.

    Many html elements have an implicitly
    [https://w3c.github.io/html-aam/#html-element-role-mappings|defined role]
    that is recognized by the role selector.
    You can find all the [https://www.w3.org/TR/wai-aria-1.2/#role_definitions|supported roles] here.
    ARIA guidelines do not recommend duplicating implicit roles and attributes
    by setting role and/or aria-* attributes to default values."""

    ALERT = auto()
    ALERTDIALOG = auto()
    APPLICATION = auto()
    ARTICLE = auto()
    BANNER = auto()
    BLOCKQUOTE = auto()
    BUTTON = auto()
    CAPTION = auto()
    CELL = auto()
    CHECKBOX = auto()
    CODE = auto()
    COLUMNHEADER = auto()
    COMBOBOX = auto()
    COMPLEMENTARY = auto()
    CONTENTINFO = auto()
    DEFINITION = auto()
    DELETION = auto()
    DIALOG = auto()
    DIRECTORY = auto()
    DOCUMENT = auto()
    EMPHASIS = auto()
    FEED = auto()
    FIGURE = auto()
    FORM = auto()
    GENERIC = auto()
    GRID = auto()
    GRIDCELL = auto()
    GROUP = auto()
    HEADING = auto()
    IMG = auto()
    INSERTION = auto()
    LINK = auto()
    LIST = auto()
    LISTBOX = auto()
    LISTITEM = auto()
    LOG = auto()
    MAIN = auto()
    MARQUEE = auto()
    MATH = auto()
    METER = auto()
    MENU = auto()
    MENUBAR = auto()
    MENUITEM = auto()
    MENUITEMCHECKBOX = auto()
    MENUITEMRADIO = auto()
    NAVIGATION = auto()
    NONE = auto()
    NOTE = auto()
    OPTION = auto()
    PARAGRAPH = auto()
    PRESENTATION = auto()
    PROGRESSBAR = auto()
    RADIO = auto()
    RADIOGROUP = auto()
    REGION = auto()
    ROW = auto()
    ROWGROUP = auto()
    ROWHEADER = auto()
    SCROLLBAR = auto()
    SEARCH = auto()
    SEARCHBOX = auto()
    SEPARATOR = auto()
    SLIDER = auto()
    SPINBUTTON = auto()
    STATUS = auto()
    STRONG = auto()
    SUBSCRIPT = auto()
    SUPERSCRIPT = auto()
    SWITCH = auto()
    TAB = auto()
    TABLE = auto()
    TABLIST = auto()
    TABPANEL = auto()
    TERM = auto()
    TEXTBOX = auto()
    TIME = auto()
    TIMER = auto()
    TOOLBAR = auto()
    TOOLTIP = auto()
    TREE = auto()
    TREEGRID = auto()
    TREEITEM = auto()


class DelayedKeyword:
    def __init__(
        self,
        name: Union[str, None],
        original_name: Union[str, None],
        args: tuple,
        kwargs: dict,
    ):
        self.name = name
        self.original_name = original_name
        self.args = args
        self.kwargs = kwargs

    def __str__(self):
        args = [str(arg) for arg in self.args]
        kwargs = [f"{key}={value}" for key, value in self.kwargs.items()]
        return f"{self.original_name}  {'  '.join(args)}  {'  '.join(kwargs)}".strip()


class BoundingBox(TypedDict, total=False):
    """Bounding box of an element.

    | =Key= | =Description= |
    | ``x`` | The amount of pixel between the left border of the page and the left border of the element. |
    | ``y`` | The amount of pixel between the top border of the page and the top border of the element. |
    | ``width`` | The width of the element, excluding margins. |
    | ``height`` | The height of the element, excluding margins. |
    """

    x: float
    y: float
    width: float
    height: float


class Coordinates(TypedDict, total=False):
    """Coordinates of an element.

    | =Key= | =Description= |
    | ``x`` | The amount of pixel between the left border of the page and the left border of the element. |
    | ``y`` | The amount of pixel between the top border of the page and the top border of the element. |
    """

    x: float
    y: float


class MouseOptionsDict(TypedDict, total=False):
    x: float
    y: float
    options: dict


class ViewportDimensions(TypedDict):
    """Viewport dimensions.

    Viewport is the browsers inner window size that is used to display the page.

    | =Key= | =Description= |
    | ``width`` | page width in pixels. |
    | ``height`` | page height in pixels. |
    """

    width: int
    height: int


class Dimensions(ViewportDimensions):
    """Dimensions of an object in pixels."""


class RecordVideo(TypedDict, total=False):
    """Enables Video recording

    Examples:
    |  New Context  recordVideo={'dir':'videos', 'size':{'width':400, 'height':200}}
    |  New Context  recordVideo={'dir': 'd:/automation/video'}
    """

    dir: str
    size: ViewportDimensions


class RecordHar(TypedDict, total=False):
    """Enables HAR recording for all pages into to a file.

    If not specified, the HAR is not recorded. Make sure to await context to close for the
    [http://www.softwareishard.com/blog/har-12-spec/|HAR] to be saved.

    `omitContent`: Optional setting to control whether to omit request content
    from the HAR. Default is False

    `path`: Path on the filesystem to write the HAR file to.

    Example:
    | ${har} =    Create Dictionary     path=/path/to/har.file    omitContent=True
    | New Context    recordHar=${har}
    """

    omitContent: bool
    path: str


class _HttpCredentials(TypedDict):
    username: str
    password: str


class HttpCredentials(_HttpCredentials, total=False):
    """Sets the credentials for http basic-auth.

    ``origin``:
    Restrain sending http credentials on specific origin (scheme://host:port).
    Credentials for HTTP authentication. If no origin is specified, the username and password are sent to any servers upon unauthorized responses.

    Can be defined as robot dictionary or as string literal. Does not reveal secrets
    in Robot Framework logs. Instead, username and password values are resolved internally.
    Please note that if ``enable_playwright_debug`` is enabled in the library import,
    secret will be always visible as plain text in the playwright debug logs, regardless
    of the Robot Framework log level.

    Example as literal:
    | ${pwd} =    Set Variable    1234
    | ${username} =    Set Variable    admin
    | `New Context`
    | ...    httpCredentials={'username': '$username', 'password': '$pwd'}

    Example as robot variable
    | ***** *Variables* *****
    | ${username}=       admin
    | ${pwd}=            1234
    | ${credentials}=    username=$username    password=$pwd
    |
    | ***** *Keywords* *****
    | Open Context
    |    `New Context`    httpCredentials=${credentials}

    """

    origin: str


class _GeoCoordinated(TypedDict):
    longitude: float
    latitude: float


class GeoLocation(_GeoCoordinated, total=False):
    """Defines the geolocation.

    - ``latitude`` Latitude between -90 and 90.
    - ``longitude`` Longitude between -180 and 180.
    - ``accuracy`` *Optional* Non-negative accuracy value. Defaults to 0.
    Example usage: ``{'latitude': 59.95, 'longitude': 30.31667}``"""

    accuracy: float


class _Server(TypedDict):
    server: str


class PdfFormat(Enum):
    """PDF format argument options are

    Letter: 8.5in x 11in
    Legal: 8.5in x 14in
    Tabloid: 11in x 17in
    Ledger: 17in x 11in
    A0: 33.1in x 46.8in
    A1: 23.4in x 33.1in
    A2: 16.54in x 23.4in
    A3: 11.7in x 16.54in
    A4: 8.27in x 11.7in
    A5: 5.83in x 8.27in
    A6: 4.13in x 5.83in
    """

    Letter = "Letter"
    Legal = "Legal"
    Tabloid = "Tabloid"
    Ledger = "Ledger"
    A0 = "A0"
    A1 = "A1"
    A2 = "A2"
    A3 = "A3"
    A4 = "A4"
    A5 = "A5"
    A6 = "A6"


class PdfMarging(TypedDict):
    """Margins of the pdf.

    Top margin, accepts values labeled with units. Defaults to 0px.
    Right margin, accepts values labeled with units. Defaults to 0px.
    Bottom margin, accepts values labeled with units. Defaults to 0px.
    Left margin, accepts values labeled with units. Defaults to 0px.
    """

    top: str
    right: str
    bottom: str
    left: str


class Media(Enum):
    """Changes the CSS media type of the page.

    The only allowed values are 'screen', 'print' and `null`.
    Passing null disables CSS media emulation.
    Using False will not define media argument.
    """

    screen = "screen"
    print = "print"
    null = "null"


class ReducedMotion(Enum):
    """Emulates 'prefers-reduced-motion' media feature.

    Supported values are 'reduce', 'no-preference' and `null`.
    Passing `null` disables reduced motion emulation.
    """

    reduce = "reduce"
    no_preference = "no-preference"
    null = "null"


class Proxy(_Server, total=False):
    """Network proxy settings.

    ``server`` Proxy to be used for all requests. HTTP and SOCKS proxies are supported,
     for example http://myproxy.com:3128 or socks5://myproxy.com:3128.
     Short form myproxy.com:3128 is considered an HTTP proxy.

    ``bypass`` *Optional* coma-separated domains to bypass proxy,
    for example ".com, chromium.org, .domain.com".

    ``username`` *Optional* username to use if HTTP proxy requires authentication.

    ``password`` *Optional* password to use if HTTP proxy requires authentication.
    """

    bypass: str
    username: str
    password: str


class DownloadInfo(TypedDict):
    """Downloaded file information.

    | =Key= | =Description= |
    | ``saveAs`` | is the path where downloaded file is saved. empty string if the file is not yet fully downloaded. |
    | ``suggestedFilename`` | is the suggested filename that was computed from the ``Content-Disposition`` response header. |
    | ``state`` | is the state of the download. i.e. ``in_progress``, ``finished`` or ``canceled``. |
    | ``downloadID`` | is the unique id of the download. |
    """

    saveAs: str
    suggestedFilename: str
    state: str
    downloadID: Optional[str]


class NewPageDetails(TypedDict):
    """Return value of `New Page` keyword.

    ``page_id`` is the UUID of the opened page.
    ``video_path`` path to the video or empty string if video is not created.
    """

    page_id: str
    video_path: str


class HighLightElement(TypedDict):
    """Presenter mode configuration options.

    ``duration`` Sets for how long the selector shall be highlighted. Defaults to ``5s`` => 5 seconds.

    ``width`` Sets the width of the higlight border. Defaults to 2px.

    ``style`` Sets the style of the border. Defaults to dotted.

    ``color`` Sets the color of the border, default is blue. Valid colors i.e. are:
    ``red``, ``blue``, ``yellow``, ``pink``, ``black``
    """

    duration: timedelta
    width: str
    style: str
    color: str


class HighlightMode(Enum):
    """Highlight mode for the element.

    ``border``: Highlights the element with a border outside of the selected element.
    This is the classic way to highlight an element of Browser librarary.

    ``playwright``: Highlights the element with Playwrights built in function.
    """

    border = auto()
    playwright = auto()


class LambdaFunction:
    @classmethod
    def from_string(cls, string: str) -> "LambdaFunction":
        """Python lambda function.

        The string must start with ``lambda`` and the function must accept one argument.

        Example: ``lambda value: value.lower().replace(' ', '')``
        """
        return eval(string)


FormatterKeywords = Enum(
    "FormatterKeywords",
    {
        "Get Url": auto(),
        "Get Page Source": auto(),
        "Get Title": auto(),
        "Get Text": auto(),
        "Get Property": auto(),
        "Get Attribute": auto(),
        "Get Select Options": auto(),
        "Get Style": auto(),
        "Get Browser Catalog": auto(),
        "LocalStorage Get Item": auto(),
        "SessionStorage Get Item": auto(),
    },
)
FormatterKeywords.__doc__ = """Enum that defines the available keywords for formatters.

Keywords that are not listed here, do not support formatters.
"""

FormatingRules = Enum(
    "FormatingRules",
    {
        "normalize spaces": auto(),
        "strip": auto(),
        "apply to expected": auto(),
        "case insensitive": auto(),
    },
)
FormatingRules.__doc__ = """Enum that defines the available formatters.

    | =Formatter= | =Description= |
    | ``normalize spaces`` | Replaces all kind of spaces with a single space. |
    | ``strip`` | Removes spaces from start and end of the string. |
    | ``apply to expected`` | Applies the formatter also to the expected value. |
    | ``case insensitive`` | Converts the string to lower case. |
"""


# Use Dict instead of dict for setting documenation
FormatterTypes = Dict[  # noqa: UP006
    FormatterKeywords, list[Union[FormatingRules, LambdaFunction]]
]
FormatterTypes.__doc__ = """Dictionary that defines the formatters for keywords.

Example Robot Variable:
| *** Variables ***
| @{normalizing_formatters}    strip    normalize spaces    lambda value: value.replace(' ', '')
| &{formatters}    Get Text    @{normalizing_formatters}

Example as literal:
| `Set Assertion Formatters`    {"Get Text": ["strip", "normalize spaces","lambda x: x.replace(' ', '')"]}

"""


def ensure_formatter_type(input_dict: dict):
    formatter_type = {}
    for formatter_keyword, rules in input_dict.items():
        formatter_rules: list[Union[FormatingRules, LambdaFunction]] = []
        for rule in rules:
            if isinstance(rule, FormatingRules) or callable(rule):
                formatter_rules.append(rule)
                continue
            try:
                formatter_rules.append(FormatingRules[rule])
            except KeyError as original_error:
                if not (isinstance(rule, str) and rule.startswith("lambda")):
                    raise TypeError(
                        f"'{rule}' is not a valid FormattingRule."
                    ) from original_error
                formatter_rules.append(LambdaFunction.from_string(rule))
        formatter_type[
            (
                FormatterKeywords[formatter_keyword]
                if not isinstance(formatter_keyword, FormatterKeywords)
                else formatter_keyword
            )
        ] = formatter_rules
    return formatter_type


class Scale(Enum):
    """Enum that defines the scale of the screenshot.

    When set to "css", screenshot will have a single pixel per each css pixel on the page.
    For high-dpi devices, this will keep screenshots small. Using "device" option will
    produce a single pixel per each device pixel, so screenshots of high-dpi devices will
    be twice as large or even larger.
    """

    css = auto()
    device = auto()


class SelectionType(Enum):
    """Enum that defines if the current id or all ids shall be returned.

    ``ACTIVE`` / ``CURRENT`` defines to return only the id of the currently active
    instance of a Browser/Context/Page.

    ``ALL`` / ``ANY`` defines to return ids of all instances."""

    CURRENT = "CURRENT"
    ACTIVE = CURRENT
    ALL = "ALL"
    ANY = ALL

    @classmethod
    def create(cls, value: Union[str, "SelectionType"]):
        """Returns the enum value from the given string or not."""
        if isinstance(value, cls):
            return value
        if isinstance(value, str):
            try:
                return cls[value.upper()]
            except KeyError:
                return value
        return None

    def __str__(self):
        return self.value


class DialogAction(Enum):
    """Enum that defines how to handle a dialog."""

    accept = auto()
    dismiss = auto()


class CookieType(Enum):
    """Enum that defines the Cookie type."""

    dictionary = auto()
    dict = dictionary
    string = auto()
    str = string


CookieSameSite = Enum(
    "CookieSameSite", {"Strict": "Strict", "Lax": "Lax", "None": "None"}
)
CookieSameSite.__doc__ = """Enum that defines the Cookie SameSite type.

It controls whether or not a cookie is sent with cross-site requests, providing some protection against cross-site request forgery attacks (CSRF).

The possible attribute values are:
| = Value = | = Description = |
| ``Strict`` | Means that the browser sends the cookie only for same-site requests, that is, requests originating from the same site that set the cookie. If a request originates from a different domain or scheme (even with the same domain), no cookies with the SameSite=Strict attribute are sent. |
| ``Lax`` | Means that the cookie is not sent on cross-site requests, such as on requests to load images or frames, but is sent when a user is navigating to the origin site from an external site (for example, when following a link). This is the default behavior if the SameSite attribute is not specified. |
| ``None`` | means that the browser sends the cookie with both cross-site and same-site requests. The Secure attribute must also be set when setting this value. |

See [https://developer.mozilla.org/en-US/docs/Web/HTTP/Headers/Set-Cookie|MDN Set-Cookie] for more information.
"""


class RequestMethod(Enum):
    """Enum that defines the request type."""

    HEAD = auto()
    GET = auto()
    POST = auto()
    PUT = auto()
    PATCH = auto()
    DELETE = auto()


class MouseButtonAction(Enum):
    """Enum that defines which `Mouse Button` action to perform."""

    click = auto()
    down = auto()
    up = auto()


class MouseButton(Enum):
    """Enum that defines which mouse button to use."""

    left = auto()
    middle = auto()
    right = auto()


class KeyAction(Enum):
    """Enum that defines which `Keyboard Key` action to perform."""

    down = auto()
    up = auto()
    press = auto()


class KeyboardInputAction(Enum):
    """Enum that defines how `Keyboard Input` adds the text into the page.

    ``insertText`` is mostly similar to pasting of text.

    ``type`` is similar to typing by pressing keys on the keyboard."""

    insertText = auto()
    type = auto()


class KeyboardModifier(Enum):
    """Modifier keys to press while doing other actions.

    Modifiers that are pressed during the `Hover` or `Click`."""

    Alt = auto()
    Control = auto()
    Meta = auto()
    Shift = auto()


class SelectAttribute(Enum):
    """Enum that defines the attribute of an <option> element in a <select>-list.

    This defines by what attribute an option is selected/chosen.
    | <select class="my_drop_down">
    |   <option value="0: Object">None</option>
    |   <option value="1: Object">Some</option>
    |   <option value="2: Object">Other</option>
    | </select>

    ``value`` of the first option would be ``0: Object``.

    ``label`` / ``text`` both defines the innerText which would be ``None`` for first element.

    ``index`` 0 indexed number of an option. Would be ``0`` for the first element.

    """

    value = auto()
    label = auto()
    text = label
    index = auto()


class SupportedBrowsers(Enum):
    """Defines which browser shall be started.

    |   =Browser=   | =Browser with this engine=                        |
    | ``chromium``  | Google Chrome, Microsoft Edge (since 2020), Opera |
    | ``firefox``   | Mozilla Firefox                                   |
    | ``webkit``    | Apple Safari, Mail, AppStore on MacOS and iOS     |

    Since [https://github.com/microsoft/playwright|Playwright] comes with a pack of builtin
    binaries for all browsers, no additional drivers e.g. geckodriver are needed.

    All these browsers that cover more than 85% of the world wide used browsers,
    can be tested on Windows, Linux and MacOS.
    Theres is not need for dedicated machines anymore.
    """

    chromium = auto()
    firefox = auto()
    webkit = auto()


ColorScheme = Enum("ColorScheme", ["dark", "light", "no-preference", "null"])
ColorScheme.__doc__ = """Emulates 'prefers-colors-scheme' media feature.
        Supported values are 'light', 'dark', 'no-preference' and `null`.
        Passing `null` disables color scheme emulation.

        See [https://playwright.dev/docs/api/class-page?_highlight=emulatemedia#pageemulatemediaparams |emulateMedia(options)]
        for more details.
"""


Permission = Enum(
    "Permission",
    {
        "geolocation": "geolocation",
        "midi": "midi",
        "midi_sysex": "midi-sysex",
        "midi-sysex": "midi-sysex",
        "notifications": "notifications",
        "camera": "camera",
        "microphone": "microphone",
        "background_sync": "background-sync",
        "background-sync": "background-sync",
        "ambient_light_sensor": "ambient-light-sensor",
        "ambient-light-sensor": "ambient-light-sensor",
        "accelerometer": "accelerometer",
        "gyroscope": "gyroscope",
        "magnetometer": "magnetometer",
        "accessibility_events": "accessibility-events",
        "accessibility-events": "accessibility-events",
        "clipboard_read": "clipboard-read",
        "clipboard-read": "clipboard-read",
        "clipboard_write": "clipboard-write",
        "clipboard-write": "clipboard-write",
        "payment_handler": "payment-handler",
        "payment-handler": "payment-handler",
    },
)
Permission.__doc__ = """Enum that defines the permission to grant to a context.

See [https://playwright.dev/docs/api/class-browsercontext#browser-context-grant-permissions |grantPermissions(permissions)]
for more details.
"""


ScrollBehavior = Enum("ScrollBehavior", ["auto", "smooth"])
ScrollBehavior.__doc__ = """Enum that controls the behavior of scrolling.

``smooth``
"""


class SizeFields(Enum):
    """Enum that defines how the returned size is filtered.

    ``ALL`` defines that the size is returned as a dictionary. ``{'width': <float>, 'height': <float>}.``

    ``width`` / ``height`` will return a single float value of the chosen dimension."""

    width = auto()
    height = auto()
    ALL = auto()


class AreaFields(Enum):
    """Enumeration that defines which coordinates of an area should be selected.

    ``ALL`` defines that all fields are selected and a dictionary with all information
    is returned.
    """

    top = auto()
    left = auto()
    bottom = auto()
    right = auto()
    ALL = auto()


class ScrollPosition(TypedDict):
    """Scroll position of an element.

    | =Key= | =Description= |
    | ``top`` | The amount of pixel between the top border of the page and the top border of visible area. |
    | ``left`` | The amount of pixel between the left border of the page and the left border of visible area. |
    | ``bottom`` | The amount of pixel between the top border of the page and the bottom border of visible area. |
    | ``right`` | The amount of pixel between the left border of the page and the right border of visible area. |
    """

    top: float
    left: float
    bottom: float
    right: float


class BoundingBoxFields(Enum):
    """Enumeration that defines which location information of an element should be selected.

    ``x`` / ``y`` defines the position of the top left corner of an element.

    ``width`` / ``height`` defines the size of an elements bounding box.

    ``ALL`` defines that all fields are selected and a dictionary with all information
    is returned.
    """

    width = auto()
    height = auto()
    x = auto()
    y = auto()
    ALL = auto()


class AutoClosingLevel(Enum):
    """Controls when contexts and pages are closed during the test execution.

    If automatic closing level is `TEST`, contexts and pages that are created during a single test are
    automatically closed when the test ends. Contexts and pages that are created during suite setup are
    closed when the suite teardown ends.

    If automatic closing level is `SUITE`, all contexts and pages that are created during the test suite
    are closed when the suite teardown ends.

    If automatic closing level is `MANUAL`, nothing is closed automatically while the test execution
    is ongoing. All browsers, context and pages are automatically closed when test execution ends.

    If automatic closing level is `KEEP`, nothing is closed automatically while the test execution
    is ongoing. Also, nothing is closed when test execution ends, including the node process. Therefore,
    it is users responsibility to close all browsers, context and pages and ensure that all process
    that are left running after the test execution end are closed. This level is only intended for
    test case development and must not be used when running tests in CI or similar environments.

    Automatic closing can be configured or switched off with the auto_closing_level library import
    parameter.

    See: `Importing`"""

    SUITE = auto()
    TEST = auto()
    MANUAL = auto()
    KEEP = auto()


class ElementState(IntFlag):
    """Enum that defines the state an element can have.

    The following ``states`` are possible:
    | =State=        | =Description= |
    | ``attached``   | to be present in DOM. |
    | ``detached``   | to not be present in DOM. |
    | ``visible``    | to have non or empty bounding box and no visibility:hidden. |
    | ``hidden``     | to be detached from DOM, or have an empty bounding box or visibility:hidden. |
    | ``enabled``    | to not be ``disabled``. |
    | ``disabled``   | to be ``disabled``. Can be used on <button>, <fieldset>, <input>, <optgroup>, <option>, <select> and <textarea>. |
    | ``editable``   | to not be ``readOnly``. |
    | ``readonly``   | to be ``readOnly``. Can be used on <input> and <textarea>. |
    | ``selected``   | to be ``selected``. Can be used on <option>. |
    | ``deselected`` | to not be ``selected``. |
    | ``focused``    | to be the ``activeElement``. |
    | ``defocused``  | to not be the ``activeElement``. |
    | ``checked``    | to be ``checked``. Can be used on <input>. |
    | ``unchecked``  | to not be ``checked``. |
    | ``stable``     | to be both ``visible`` and ``stable``. |
    """

    attached = 1
    detached = 2
    visible = 4
    hidden = 8
    enabled = 16
    disabled = 32
    editable = 64
    readonly = 128
    selected = 256
    deselected = 512
    focused = 1024
    defocused = 2048
    checked = 4096
    unchecked = 8192
    stable = 16384


class ScreenshotFileTypes(Enum):
    """Enum that defines available file types for screenshots."""

    png = auto()
    jpeg = auto()


class ScreenshotReturnType(Enum):
    """Enum that defines what `Take Screenshot` keyword returns.

    - ``path`` returns the path to the screenshot file as ``pathlib.Path`` object.
    - ``path_string`` returns the path to the screenshot file as string.
    - ``bytes`` returns the screenshot itself as bytes.
    - ``base64`` returns the screenshot itself as base64 encoded string.
    """

    path = auto()
    path_string = auto()
    bytes = auto()
    base64 = auto()


class PageLoadStates(Enum):
    """Enum that defines available page load states."""

    load = auto()
    domcontentloaded = auto()
    networkidle = auto()
    commit = auto()


class ReduceMotion(Enum):
    """Emulates `prefers-reduced-motion` media feature, supported values are `reduce`, `no-preference`."""

    reduce = auto()
    no_preference = auto()


class ForcedColors(Enum):
    """Emulates 'forced-colors' media feature.

    Supported values are 'active', 'none' and `null`.
    Passing `null` disables forced colors emulation.
    """

    active = auto()
    none = auto()
    null = auto()


class ConditionInputs(Enum):
    """
    Following values are allowed and represent the assertion keywords to use:
    | =Value= | =Keyword= |
    | ``Attribute`` | `Get Attribute` |
    | ``Attribute Names`` | `Get Attribute Names` |
    | ``BoundingBox`` | `Get BoundingBox` |
    | ``Browser Catalog`` | `Get Browser Catalog` |
    | ``Checkbox State`` | `Get Checkbox State` |
    | ``Classes`` | `Get Classes` |
    | ``Client Size`` | `Get Client Size` |
    | ``Download State`` | `Get Download State` |
    | ``Element Count`` | `Get Element Count` |
    | ``Element States`` | `Get Element States` |
    | ``Page Source`` | `Get Page Source` |
    | ``Property`` | `Get Property` |
    | ``Scroll Position`` | `Get Scroll Position` |
    | ``Scroll Size`` | `Get Scroll Size` |
    | ``Select Options`` | `Get Select Options` |
    | ``Selected Options`` | `Get Selected Options` |
    | ``Style`` | `Get Style` |
    | ``Table Cell Index`` | `Get Table Cell Index` |
    | ``Table Row Index`` | `Get Table Row Index` |
    | ``Text`` | `Get Text` |
    | ``Title`` | `Get Title` |
    | ``Url`` | `Get Url` |
    | ``Viewport Size`` | `Get Viewport Size` |
    """

    attribute = "get_attribute"
    attribute_names = "get_attribute_names"
    bounding_box = "get_bounding_box"
    browser_catalog = "get_browser_catalog"
    checkbox_state = "get_checkbox_state"
    classes = "get_classes"
    client_size = "get_client_size"
    download_state = "get_download_state"
    element_count = "get_element_count"
    element_states = "get_element_states"
    page_source = "get_page_source"
    property = "get_property"
    scroll_position = "get_scroll_position"
    scroll_size = "get_scroll_size"
    select_options = "get_select_options"
    selected_options = "get_selected_options"
    style = "get_style"
    table_cell_index = "get_table_cell_index"
    table_row_index = "get_table_row_index"
    text = "get_text"
    title = "get_title"
    url = "get_url"
    viewport_size = "get_viewport_size"


class Scope(Enum):
    """Some keywords which manipulates library settings have a scope argument.
    With that scope argument one can set the "live time" of that setting.
    Available Scopes are: ``Global``, ``Suite`` and ``Test`` / ``Task``.
    Is a scope finished, this scoped setting, like timeout, will no longer be used and the previous higher scope setting applies again.

    Live Times:

    - A ``Global`` scope will live forever until it is overwritten by another Global scope.
      Or locally temporarily overridden by a more narrow scope.
    - A ``Suite`` scope will locally override the Global scope and
      live until the end of the Suite within it is set, or if it is overwritten
      by a later setting with Global or same scope.
      Children suite does inherit the setting from the parent suite but also may have
      its own local Suite setting that then will be inherited to its children suites.
    - A ``Test`` or ``Task`` scope will be inherited from its parent suite but when set,
      lives until the end of that particular test or task.

    A new set higher order scope will always remove the lower order scope which may be in charge.
    So the setting of a Suite scope from a test, will set that scope to the robot file suite where
    that test is and removes the Test scope that may have been in place."""

    Global = auto()
    Suite = auto()
    Test = auto()
    Task = Test


class ServiceWorkersPermissions(Enum):
    """Whether to allow sites to register Service workers.

    ``allow``: Service Workers can be registered.

    ``block``: Playwright will block all registration of Service Workers.
    """

    allow = auto()
    block = auto()


class PlaywrightLogTypes(Enum):
    """Enable low level debug information from the playwright to playwright-log.txt file.

    It is possible to disable the creation of playwright-log.txt totally. Mainly useful for the library developers
    and for debugging purposes. Will log everything as plain text, also including secrets. If playwright-log.txt file
    can not be deleted, time.time_ns() is added at the end of file name. Example playwright-log-12345.txt

    ``disabled``: playwright-log.txt is not created at all. All node side logging is lost.
    ``library``: Default, only logging from Browser library node side is written to the playwright-log.txt file.
    ``playwright``: Also includes Playwright log messages to the playwright-log.txt file.
    ``false``: Same as `library` and for backwards compatability.
    ``true``: Same as `playwright` and for backwards compatibility.
    """

    disabled = auto()
    library = auto()
    playwright = auto()
    false = library
    true = playwright


class PageInfo(TypedDict):
    type: str
    title: str
    url: str
    id: str
    timestamp: float


class ContextInfo(TypedDict):
    type: str
    id: str
    activePage: str
    pages: list[PageInfo]


class BrowserInfo(TypedDict):
    """Dictionary that contains information about a browser instance.

    | =Key= | =Description= |
    | ``type`` | The browser type. e.g. chromium, firefox or webkit. |
    | ``id`` | The unique id of the browser instance. |
    | ``contexts`` | List of context information opened by the browser. |
    | ``activeContext`` | The id of the active context. |
    | ``activeBrowser`` | Boolean if the browser is the currently active browser. |

    Structure:
    | {
    |   'type': `str`,
    |   'id': `str`,
    |   'contexts': [
    |       {
    |           'type': `str`,
    |           'id': `str`,
    |           'activePage': `str`,
    |           'pages': [
    |               {
    |                   'type': `str`,
    |                   'title': `str`,
    |                   'url': `str`,
    |                   'id': `str`,
    |                   'timestamp': `float`
    |               },
    |               ...
    |           ]
    |       },
    |       ...
    |   ],
    |   'activeContext': `str`,
    |   'activeBrowser': `bool`
    | }
    """

    type: str
    id: str
    contexts: list[ContextInfo]
    activeContext: str
    activeBrowser: bool


class FileUploadBuffer(TypedDict):
    """Dictionary that contains information about a file upload buffer.

    | =Key= | =Description= |
    | ``name`` | The name of the file. |
    | ``mimeType`` | The mime type of the file. |
    | ``buffer`` | The file content. |

    Structure:
    | {
    |   'name': `str`,
    |   'mimeType': `str`,
    |   'buffer': `str`
    | }
    """

    name: str
    mimeType: str
    buffer: str


<<<<<<< HEAD
class ClientCertificate(TypedDict, total=False):
    """Defines client certificate.

    - ``origin`` Exact origin that the certificate is valid for. Origin includes https protocol, a hostname and optionally a port.
    - ``certPath`` *Optional* Path to the file with the certificate in PEM format.
    - ``keyPath`` *Optional* Path to the file with the private key in PEM format.
    - ``pfxPath`` *Optional* Path to the PFX or PKCS12 encoded private key and certificate chain.
    - ``passphrase`` *Optional* Passphrase for the private key (PEM or PFX).
    Example usage: ``{'origin': 'https://playwright.dev', 'pfxPath': 'certificate.p12', 'passphrase': 'secret'}``
    """

    origin: str
    certPath: str
    keyPath: str
    pfxPath: str
    passphrase: str
=======
class ClockType(Enum):
    """Defines how time is set.

    The recommended approach is to use fixed to set the time to a
    specific value.

    ``fixed``: Sets the fixed time for Date.now() and new Date().
    ``system``: Is only recommended for advanced use cases.
    ``install``: initializes the clock and allows you to:
            `pause_at`: Pauses the time at a specific time.
            `fast_forward`: Fast forwards the time.
            `run_for`: Runs the time for a specific duration.
            `resume`: Resumes the time.
    """

    fixed = auto()
    system = auto()
    install = auto()


class CLockAdvanceType(Enum):
    """Defines how time is advanced.

    ``fast_forward``: Advance the clock by jumping forward in time.
    ``run_for``: Advance the clock, firing all the time-related callbacks.

    fast_forward will Only fires due timers at most once. This is
    equivalent to user closing the laptop lid for a while and reopening it
    later, after given time.
    """

    fast_forward = auto()
    run_for = auto()
>>>>>>> b5f0180b
<|MERGE_RESOLUTION|>--- conflicted
+++ resolved
@@ -1299,7 +1299,6 @@
     buffer: str
 
 
-<<<<<<< HEAD
 class ClientCertificate(TypedDict, total=False):
     """Defines client certificate.
 
@@ -1316,7 +1315,8 @@
     keyPath: str
     pfxPath: str
     passphrase: str
-=======
+
+
 class ClockType(Enum):
     """Defines how time is set.
 
@@ -1349,5 +1349,4 @@
     """
 
     fast_forward = auto()
-    run_for = auto()
->>>>>>> b5f0180b
+    run_for = auto()