--- conflicted
+++ resolved
@@ -640,14 +640,9 @@
         ]
         new_page_ids = [p for p in pages_after if p not in pages_before]
         for page_id, ctx_id in new_page_ids:
-<<<<<<< HEAD
-=======
-            # self._playwright_state.switch_context(ctx_id)
-            # self._playwright_state.switch_page(page_id)
-            # self._playwright_state.close_page()
->>>>>>> a010f0de
             self._playwright_state.close_page(page_id, ctx_id)
         # try to set active page and context back to right place.
+        # Not needed now that active page and context are just stack heads
         """ for browser in catalog_after:
             if browser["activeBrowser"]:
                 activeContext = browser.get("activeContext", None)
