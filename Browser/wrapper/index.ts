--- conflicted
+++ resolved
@@ -1,25 +1,8 @@
 import { IPlaywrightServer, PlaywrightService } from './generated/playwright_grpc_pb';
 import { chromium, firefox, webkit, Browser, BrowserContext, Page } from 'playwright';
 import { sendUnaryData, ServerUnaryCall, Server, ServerCredentials } from 'grpc';
-<<<<<<< HEAD
 import { Response, Request } from './generated/playwright_pb';
-=======
-import {
-    openBrowserRequest,
-    Empty,
-    Response,
-    goToRequest,
-    inputTextRequest,
-    typeTextRequest,
-    fillTextRequest,
-    clearTextRequest,
-    selectorRequest,
-    screenshotRequest,
-    getDomPropertyRequest,
-    pressRequest,
-} from './generated/playwright_pb';
-
->>>>>>> 82be9e03
+
 // This is necessary for improved typescript inference
 /*
  * If obj is not trueish call callback with new Error containing message
@@ -85,13 +68,7 @@
         const url = call.request.getUrl();
         const headless = call.request.getHeadless();
         console.log('Open browser: ' + browserType);
-<<<<<<< HEAD
-        this.browserState = await createBrowserState(browserType);
-=======
-        // TODO: accept a flag for headlessness
         this.browserState = await createBrowserState(browserType, headless);
-        const response = new Response.Empty();
->>>>>>> 82be9e03
         if (url) {
             await this.browserState.page.goto(url);
             callback(null, emptyWithLog(`Succesfully opened browser ${browserType} to ${url}.`));
@@ -200,10 +177,7 @@
         callback(null, response);
     }
 
-<<<<<<< HEAD
-    async press(call: ServerUnaryCall<Request.press>, callback: sendUnaryData<Response.Empty>): Promise<void> {
-=======
-    async typeText(call: ServerUnaryCall<typeTextRequest>, callback: sendUnaryData<Response.Empty>): Promise<void> {
+    async typeText(call: ServerUnaryCall<Request.typeText>, callback: sendUnaryData<Response.Empty>): Promise<void> {
         exists(this.browserState, callback, 'Tried to type text, no open browser');
         const selector = call.request.getSelector();
         const text = call.request.getText();
@@ -212,13 +186,13 @@
         if (clear) {
             await this.browserState.page.fill(selector, '');
         }
-        await this.browserState.page.type(selector, text, {delay: delay});
+        await this.browserState.page.type(selector, text, { delay: delay });
 
         const response = emptyWithLog('Type text: ' + text);
         callback(null, response);
     }
 
-    async fillText(call: ServerUnaryCall<fillTextRequest>, callback: sendUnaryData<Response.Empty>): Promise<void> {
+    async fillText(call: ServerUnaryCall<Request.fillText>, callback: sendUnaryData<Response.Empty>): Promise<void> {
         exists(this.browserState, callback, 'Tried to fill text, no open browser');
         const selector = call.request.getSelector();
         const text = call.request.getText();
@@ -228,17 +202,15 @@
         callback(null, response);
     }
 
-    async clearText(call: ServerUnaryCall<clearTextRequest>, callback: sendUnaryData<Response.Empty>): Promise<void> {
+    async clearText(call: ServerUnaryCall<Request.clearText>, callback: sendUnaryData<Response.Empty>): Promise<void> {
         exists(this.browserState, callback, 'Tried to clear text field, no open browser');
         const selector = call.request.getSelector();
         await this.browserState.page.fill(selector, '');
-       
+
         const response = emptyWithLog('Text field cleared.');
         callback(null, response);
     }
-
-    async press(call: ServerUnaryCall<pressRequest>, callback: sendUnaryData<Response.Empty>): Promise<void> {
->>>>>>> 82be9e03
+    async press(call: ServerUnaryCall<Request.press>, callback: sendUnaryData<Response.Empty>): Promise<void> {
         exists(this.browserState, callback, 'Tried to input text, no open browser');
         const selector = call.request.getSelector();
         const keyList = call.request.getKeyList();
