--- conflicted
+++ resolved
@@ -2,14 +2,9 @@
 import { Browser, BrowserContext, Page } from 'playwright';
 
 import { Response, Request } from './generated/playwright_pb';
-<<<<<<< HEAD
-import { invokePlaywright, exists } from './playwirght-util';
-import { emptyWithLog } from './response-util';
 import { BrowserState } from './server';
-=======
 import { invokeOnPage, exists } from './playwirght-util';
 import { emptyWithLog, stringResponse } from './response-util';
->>>>>>> f0c146e8
 
 export async function closeBrowser(callback: sendUnaryData<Response.Empty>, browser?: Browser) {
     exists(browser, callback, 'Tried to close browser but none was open');
@@ -91,7 +86,7 @@
             browserState.page = page;
             callback(null, emptyWithLog('Succesfully changed active page'));
         } catch (e) {
-            // TODO: remove before merging or put behind --debug flag, debug prints
+            // TODO: put behind --debug flag, debug prints
             const mapped = pages.map((p) => p.url());
             const pageList = `Pages in current context: ${mapped.join(',')}`;
             const message = `No page for index ${index}. \n ` + pageList;
