// GENERATED CODE -- DO NOT EDIT!

'use strict';
var grpc = require('grpc');
var playwright_pb = require('./playwright_pb.js');

function serialize_Request_Empty(arg) {
  if (!(arg instanceof playwright_pb.Request.Empty)) {
    throw new Error('Expected argument of type Request.Empty');
  }
  return Buffer.from(arg.serializeBinary());
}

function deserialize_Request_Empty(buffer_arg) {
  return playwright_pb.Request.Empty.deserializeBinary(new Uint8Array(buffer_arg));
}

function serialize_Request_getDomProperty(arg) {
  if (!(arg instanceof playwright_pb.Request.getDomProperty)) {
    throw new Error('Expected argument of type Request.getDomProperty');
  }
  return Buffer.from(arg.serializeBinary());
}

function deserialize_Request_getDomProperty(buffer_arg) {
  return playwright_pb.Request.getDomProperty.deserializeBinary(new Uint8Array(buffer_arg));
}

function serialize_Request_goTo(arg) {
  if (!(arg instanceof playwright_pb.Request.goTo)) {
    throw new Error('Expected argument of type Request.goTo');
  }
  return Buffer.from(arg.serializeBinary());
}

function deserialize_Request_goTo(buffer_arg) {
  return playwright_pb.Request.goTo.deserializeBinary(new Uint8Array(buffer_arg));
}

function serialize_Request_inputText(arg) {
  if (!(arg instanceof playwright_pb.Request.inputText)) {
    throw new Error('Expected argument of type Request.inputText');
  }
  return Buffer.from(arg.serializeBinary());
}

function deserialize_Request_inputText(buffer_arg) {
  return playwright_pb.Request.inputText.deserializeBinary(new Uint8Array(buffer_arg));
}

function serialize_Request_openBrowser(arg) {
  if (!(arg instanceof playwright_pb.Request.openBrowser)) {
    throw new Error('Expected argument of type Request.openBrowser');
  }
  return Buffer.from(arg.serializeBinary());
}

function deserialize_Request_openBrowser(buffer_arg) {
  return playwright_pb.Request.openBrowser.deserializeBinary(new Uint8Array(buffer_arg));
}

<<<<<<< HEAD
function serialize_Request_press(arg) {
  if (!(arg instanceof playwright_pb.Request.press)) {
    throw new Error('Expected argument of type Request.press');
=======
function serialize_clearTextRequest(arg) {
  if (!(arg instanceof playwright_pb.clearTextRequest)) {
    throw new Error('Expected argument of type clearTextRequest');
  }
  return Buffer.from(arg.serializeBinary());
}

function deserialize_clearTextRequest(buffer_arg) {
  return playwright_pb.clearTextRequest.deserializeBinary(new Uint8Array(buffer_arg));
}

function serialize_fillTextRequest(arg) {
  if (!(arg instanceof playwright_pb.fillTextRequest)) {
    throw new Error('Expected argument of type fillTextRequest');
  }
  return Buffer.from(arg.serializeBinary());
}

function deserialize_fillTextRequest(buffer_arg) {
  return playwright_pb.fillTextRequest.deserializeBinary(new Uint8Array(buffer_arg));
}

function serialize_getDomPropertyRequest(arg) {
  if (!(arg instanceof playwright_pb.getDomPropertyRequest)) {
    throw new Error('Expected argument of type getDomPropertyRequest');
>>>>>>> 82be9e03
  }
  return Buffer.from(arg.serializeBinary());
}

function deserialize_Request_press(buffer_arg) {
  return playwright_pb.Request.press.deserializeBinary(new Uint8Array(buffer_arg));
}

function serialize_Request_screenshot(arg) {
  if (!(arg instanceof playwright_pb.Request.screenshot)) {
    throw new Error('Expected argument of type Request.screenshot');
  }
  return Buffer.from(arg.serializeBinary());
}

function deserialize_Request_screenshot(buffer_arg) {
  return playwright_pb.Request.screenshot.deserializeBinary(new Uint8Array(buffer_arg));
}

function serialize_Request_selector(arg) {
  if (!(arg instanceof playwright_pb.Request.selector)) {
    throw new Error('Expected argument of type Request.selector');
  }
  return Buffer.from(arg.serializeBinary());
}

function deserialize_Request_selector(buffer_arg) {
  return playwright_pb.Request.selector.deserializeBinary(new Uint8Array(buffer_arg));
}

function serialize_Request_timeout(arg) {
  if (!(arg instanceof playwright_pb.Request.timeout)) {
    throw new Error('Expected argument of type Request.timeout');
  }
  return Buffer.from(arg.serializeBinary());
}

function deserialize_Request_timeout(buffer_arg) {
  return playwright_pb.Request.timeout.deserializeBinary(new Uint8Array(buffer_arg));
}

function serialize_Response_Bool(arg) {
  if (!(arg instanceof playwright_pb.Response.Bool)) {
    throw new Error('Expected argument of type Response.Bool');
  }
  return Buffer.from(arg.serializeBinary());
}

function deserialize_Response_Bool(buffer_arg) {
  return playwright_pb.Response.Bool.deserializeBinary(new Uint8Array(buffer_arg));
}

function serialize_Response_Empty(arg) {
  if (!(arg instanceof playwright_pb.Response.Empty)) {
    throw new Error('Expected argument of type Response.Empty');
  }
  return Buffer.from(arg.serializeBinary());
}

function deserialize_Response_Empty(buffer_arg) {
  return playwright_pb.Response.Empty.deserializeBinary(new Uint8Array(buffer_arg));
}

function serialize_Response_String(arg) {
  if (!(arg instanceof playwright_pb.Response.String)) {
    throw new Error('Expected argument of type Response.String');
  }
  return Buffer.from(arg.serializeBinary());
}

function deserialize_Response_String(buffer_arg) {
  return playwright_pb.Response.String.deserializeBinary(new Uint8Array(buffer_arg));
}

function serialize_typeTextRequest(arg) {
  if (!(arg instanceof playwright_pb.typeTextRequest)) {
    throw new Error('Expected argument of type typeTextRequest');
  }
  return Buffer.from(arg.serializeBinary());
}

function deserialize_typeTextRequest(buffer_arg) {
  return playwright_pb.typeTextRequest.deserializeBinary(new Uint8Array(buffer_arg));
}


var PlaywrightService = exports.PlaywrightService = {
  screenshot: {
    path: '/Playwright/Screenshot',
    requestStream: false,
    responseStream: false,
    requestType: playwright_pb.Request.screenshot,
    responseType: playwright_pb.Response.Empty,
    requestSerialize: serialize_Request_screenshot,
    requestDeserialize: deserialize_Request_screenshot,
    responseSerialize: serialize_Response_Empty,
    responseDeserialize: deserialize_Response_Empty,
  },
  openBrowser: {
    path: '/Playwright/OpenBrowser',
    requestStream: false,
    responseStream: false,
    requestType: playwright_pb.Request.openBrowser,
    responseType: playwright_pb.Response.Empty,
    requestSerialize: serialize_Request_openBrowser,
    requestDeserialize: deserialize_Request_openBrowser,
    responseSerialize: serialize_Response_Empty,
    responseDeserialize: deserialize_Response_Empty,
  },
  closeBrowser: {
    path: '/Playwright/CloseBrowser',
    requestStream: false,
    responseStream: false,
    requestType: playwright_pb.Request.Empty,
    responseType: playwright_pb.Response.Empty,
    requestSerialize: serialize_Request_Empty,
    requestDeserialize: deserialize_Request_Empty,
    responseSerialize: serialize_Response_Empty,
    responseDeserialize: deserialize_Response_Empty,
  },
  // Opens the url in currently open Playwright page 
goTo: {
    path: '/Playwright/GoTo',
    requestStream: false,
    responseStream: false,
    requestType: playwright_pb.Request.goTo,
    responseType: playwright_pb.Response.Empty,
    requestSerialize: serialize_Request_goTo,
    requestDeserialize: deserialize_Request_goTo,
    responseSerialize: serialize_Response_Empty,
    responseDeserialize: deserialize_Response_Empty,
  },
  // Gets title of currently open Playwright page 
getTitle: {
    path: '/Playwright/GetTitle',
    requestStream: false,
    responseStream: false,
    requestType: playwright_pb.Request.Empty,
    responseType: playwright_pb.Response.String,
    requestSerialize: serialize_Request_Empty,
    requestDeserialize: deserialize_Request_Empty,
    responseSerialize: serialize_Response_String,
    responseDeserialize: deserialize_Response_String,
  },
  // Wraps playwrights page.fill to input text into input specified with selector 
inputText: {
    path: '/Playwright/InputText',
    requestStream: false,
    responseStream: false,
    requestType: playwright_pb.Request.inputText,
    responseType: playwright_pb.Response.Empty,
    requestSerialize: serialize_Request_inputText,
    requestDeserialize: deserialize_Request_inputText,
    responseSerialize: serialize_Response_Empty,
    responseDeserialize: deserialize_Response_Empty,
  },
  // Wraps playwrights page.type to type text into input specified with selector 
typeText: {
    path: '/Playwright/TypeText',
    requestStream: false,
    responseStream: false,
    requestType: playwright_pb.typeTextRequest,
    responseType: playwright_pb.Response.Empty,
    requestSerialize: serialize_typeTextRequest,
    requestDeserialize: deserialize_typeTextRequest,
    responseSerialize: serialize_Response_Empty,
    responseDeserialize: deserialize_Response_Empty,
  },
  // Wraps playwrights page.fill to fill text of input specified with selector 
fillText: {
    path: '/Playwright/FillText',
    requestStream: false,
    responseStream: false,
    requestType: playwright_pb.fillTextRequest,
    responseType: playwright_pb.Response.Empty,
    requestSerialize: serialize_fillTextRequest,
    requestDeserialize: deserialize_fillTextRequest,
    responseSerialize: serialize_Response_Empty,
    responseDeserialize: deserialize_Response_Empty,
  },
  // Wraps playwrights page.fill with empty text to clear input specified with selector 
clearText: {
    path: '/Playwright/ClearText',
    requestStream: false,
    responseStream: false,
    requestType: playwright_pb.clearTextRequest,
    responseType: playwright_pb.Response.Empty,
    requestSerialize: serialize_clearTextRequest,
    requestDeserialize: deserialize_clearTextRequest,
    responseSerialize: serialize_Response_Empty,
    responseDeserialize: deserialize_Response_Empty,
  },
  // Gets the DOM property 'property' of selector specified element 
getDomProperty: {
    path: '/Playwright/GetDomProperty',
    requestStream: false,
    responseStream: false,
    requestType: playwright_pb.Request.getDomProperty,
    responseType: playwright_pb.Response.String,
    requestSerialize: serialize_Request_getDomProperty,
    requestDeserialize: deserialize_Request_getDomProperty,
    responseSerialize: serialize_Response_String,
    responseDeserialize: deserialize_Response_String,
  },
  // Gets the boolean DOM property 'property' of selector specified element 
getBoolProperty: {
    path: '/Playwright/GetBoolProperty',
    requestStream: false,
    responseStream: false,
    requestType: playwright_pb.Request.getDomProperty,
    responseType: playwright_pb.Response.Bool,
    requestSerialize: serialize_Request_getDomProperty,
    requestDeserialize: deserialize_Request_getDomProperty,
    responseSerialize: serialize_Response_Bool,
    responseDeserialize: deserialize_Response_Bool,
  },
  // Wraps playwrights page.textContent, returns textcontent of element by selector 
getTextContent: {
    path: '/Playwright/GetTextContent',
    requestStream: false,
    responseStream: false,
    requestType: playwright_pb.Request.selector,
    responseType: playwright_pb.Response.String,
    requestSerialize: serialize_Request_selector,
    requestDeserialize: deserialize_Request_selector,
    responseSerialize: serialize_Response_String,
    responseDeserialize: deserialize_Response_String,
  },
  // *Returns current playwright page url
getUrl: {
    path: '/Playwright/GetUrl',
    requestStream: false,
    responseStream: false,
    requestType: playwright_pb.Request.Empty,
    responseType: playwright_pb.Response.String,
    requestSerialize: serialize_Request_Empty,
    requestDeserialize: deserialize_Request_Empty,
    responseSerialize: serialize_Response_String,
    responseDeserialize: deserialize_Response_String,
  },
  // Clicks element specified by selector 
click: {
    path: '/Playwright/Click',
    requestStream: false,
    responseStream: false,
    requestType: playwright_pb.Request.selector,
    responseType: playwright_pb.Response.Empty,
    requestSerialize: serialize_Request_selector,
    requestDeserialize: deserialize_Request_selector,
    responseSerialize: serialize_Response_Empty,
    responseDeserialize: deserialize_Response_Empty,
  },
  // Inputs a list of keypresses to element specified by selector 
press: {
    path: '/Playwright/Press',
    requestStream: false,
    responseStream: false,
    requestType: playwright_pb.Request.press,
    responseType: playwright_pb.Response.Empty,
    requestSerialize: serialize_Request_press,
    requestDeserialize: deserialize_Request_press,
    responseSerialize: serialize_Response_Empty,
    responseDeserialize: deserialize_Response_Empty,
  },
  // Checks checkbox specified by selector 
checkCheckbox: {
    path: '/Playwright/CheckCheckbox',
    requestStream: false,
    responseStream: false,
    requestType: playwright_pb.Request.selector,
    responseType: playwright_pb.Response.Empty,
    requestSerialize: serialize_Request_selector,
    requestDeserialize: deserialize_Request_selector,
    responseSerialize: serialize_Response_Empty,
    responseDeserialize: deserialize_Response_Empty,
  },
  // Unchecks checkbox specified by selector 
uncheckCheckbox: {
    path: '/Playwright/UncheckCheckbox',
    requestStream: false,
    responseStream: false,
    requestType: playwright_pb.Request.selector,
    responseType: playwright_pb.Response.Empty,
    requestSerialize: serialize_Request_selector,
    requestDeserialize: deserialize_Request_selector,
    responseSerialize: serialize_Response_Empty,
    responseDeserialize: deserialize_Response_Empty,
  },
  // Health check endpoint for the service 
health: {
    path: '/Playwright/Health',
    requestStream: false,
    responseStream: false,
    requestType: playwright_pb.Request.Empty,
    responseType: playwright_pb.Response.String,
    requestSerialize: serialize_Request_Empty,
    requestDeserialize: deserialize_Request_Empty,
    responseSerialize: serialize_Response_String,
    responseDeserialize: deserialize_Response_String,
  },
  // Set's  playwright timeout 
setTimeout: {
    path: '/Playwright/SetTimeout',
    requestStream: false,
    responseStream: false,
    requestType: playwright_pb.Request.timeout,
    responseType: playwright_pb.Response.Empty,
    requestSerialize: serialize_Request_timeout,
    requestDeserialize: deserialize_Request_timeout,
    responseSerialize: serialize_Response_Empty,
    responseDeserialize: deserialize_Response_Empty,
  },
};

exports.PlaywrightClient = grpc.makeGenericClientConstructor(PlaywrightService);<|MERGE_RESOLUTION|>--- conflicted
+++ resolved
@@ -15,6 +15,28 @@
   return playwright_pb.Request.Empty.deserializeBinary(new Uint8Array(buffer_arg));
 }
 
+function serialize_Request_clearText(arg) {
+  if (!(arg instanceof playwright_pb.Request.clearText)) {
+    throw new Error('Expected argument of type Request.clearText');
+  }
+  return Buffer.from(arg.serializeBinary());
+}
+
+function deserialize_Request_clearText(buffer_arg) {
+  return playwright_pb.Request.clearText.deserializeBinary(new Uint8Array(buffer_arg));
+}
+
+function serialize_Request_fillText(arg) {
+  if (!(arg instanceof playwright_pb.Request.fillText)) {
+    throw new Error('Expected argument of type Request.fillText');
+  }
+  return Buffer.from(arg.serializeBinary());
+}
+
+function deserialize_Request_fillText(buffer_arg) {
+  return playwright_pb.Request.fillText.deserializeBinary(new Uint8Array(buffer_arg));
+}
+
 function serialize_Request_getDomProperty(arg) {
   if (!(arg instanceof playwright_pb.Request.getDomProperty)) {
     throw new Error('Expected argument of type Request.getDomProperty');
@@ -59,37 +81,9 @@
   return playwright_pb.Request.openBrowser.deserializeBinary(new Uint8Array(buffer_arg));
 }
 
-<<<<<<< HEAD
 function serialize_Request_press(arg) {
   if (!(arg instanceof playwright_pb.Request.press)) {
     throw new Error('Expected argument of type Request.press');
-=======
-function serialize_clearTextRequest(arg) {
-  if (!(arg instanceof playwright_pb.clearTextRequest)) {
-    throw new Error('Expected argument of type clearTextRequest');
-  }
-  return Buffer.from(arg.serializeBinary());
-}
-
-function deserialize_clearTextRequest(buffer_arg) {
-  return playwright_pb.clearTextRequest.deserializeBinary(new Uint8Array(buffer_arg));
-}
-
-function serialize_fillTextRequest(arg) {
-  if (!(arg instanceof playwright_pb.fillTextRequest)) {
-    throw new Error('Expected argument of type fillTextRequest');
-  }
-  return Buffer.from(arg.serializeBinary());
-}
-
-function deserialize_fillTextRequest(buffer_arg) {
-  return playwright_pb.fillTextRequest.deserializeBinary(new Uint8Array(buffer_arg));
-}
-
-function serialize_getDomPropertyRequest(arg) {
-  if (!(arg instanceof playwright_pb.getDomPropertyRequest)) {
-    throw new Error('Expected argument of type getDomPropertyRequest');
->>>>>>> 82be9e03
   }
   return Buffer.from(arg.serializeBinary());
 }
@@ -131,6 +125,17 @@
   return playwright_pb.Request.timeout.deserializeBinary(new Uint8Array(buffer_arg));
 }
 
+function serialize_Request_typeText(arg) {
+  if (!(arg instanceof playwright_pb.Request.typeText)) {
+    throw new Error('Expected argument of type Request.typeText');
+  }
+  return Buffer.from(arg.serializeBinary());
+}
+
+function deserialize_Request_typeText(buffer_arg) {
+  return playwright_pb.Request.typeText.deserializeBinary(new Uint8Array(buffer_arg));
+}
+
 function serialize_Response_Bool(arg) {
   if (!(arg instanceof playwright_pb.Response.Bool)) {
     throw new Error('Expected argument of type Response.Bool');
@@ -162,17 +167,6 @@
 
 function deserialize_Response_String(buffer_arg) {
   return playwright_pb.Response.String.deserializeBinary(new Uint8Array(buffer_arg));
-}
-
-function serialize_typeTextRequest(arg) {
-  if (!(arg instanceof playwright_pb.typeTextRequest)) {
-    throw new Error('Expected argument of type typeTextRequest');
-  }
-  return Buffer.from(arg.serializeBinary());
-}
-
-function deserialize_typeTextRequest(buffer_arg) {
-  return playwright_pb.typeTextRequest.deserializeBinary(new Uint8Array(buffer_arg));
 }
 
 
@@ -251,10 +245,10 @@
     path: '/Playwright/TypeText',
     requestStream: false,
     responseStream: false,
-    requestType: playwright_pb.typeTextRequest,
-    responseType: playwright_pb.Response.Empty,
-    requestSerialize: serialize_typeTextRequest,
-    requestDeserialize: deserialize_typeTextRequest,
+    requestType: playwright_pb.Request.typeText,
+    responseType: playwright_pb.Response.Empty,
+    requestSerialize: serialize_Request_typeText,
+    requestDeserialize: deserialize_Request_typeText,
     responseSerialize: serialize_Response_Empty,
     responseDeserialize: deserialize_Response_Empty,
   },
@@ -263,10 +257,10 @@
     path: '/Playwright/FillText',
     requestStream: false,
     responseStream: false,
-    requestType: playwright_pb.fillTextRequest,
-    responseType: playwright_pb.Response.Empty,
-    requestSerialize: serialize_fillTextRequest,
-    requestDeserialize: deserialize_fillTextRequest,
+    requestType: playwright_pb.Request.fillText,
+    responseType: playwright_pb.Response.Empty,
+    requestSerialize: serialize_Request_fillText,
+    requestDeserialize: deserialize_Request_fillText,
     responseSerialize: serialize_Response_Empty,
     responseDeserialize: deserialize_Response_Empty,
   },
@@ -275,10 +269,10 @@
     path: '/Playwright/ClearText',
     requestStream: false,
     responseStream: false,
-    requestType: playwright_pb.clearTextRequest,
-    responseType: playwright_pb.Response.Empty,
-    requestSerialize: serialize_clearTextRequest,
-    requestDeserialize: deserialize_clearTextRequest,
+    requestType: playwright_pb.Request.clearText,
+    responseType: playwright_pb.Response.Empty,
+    requestSerialize: serialize_Request_clearText,
+    requestDeserialize: deserialize_Request_clearText,
     responseSerialize: serialize_Response_Empty,
     responseDeserialize: deserialize_Response_Empty,
   },
