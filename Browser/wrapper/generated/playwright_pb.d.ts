--- conflicted
+++ resolved
@@ -115,19 +115,15 @@
         getInput(): string;
         setInput(value: string): inputText;
 
-<<<<<<< HEAD
         getSelector(): string;
         setSelector(value: string): inputText;
-=======
-    getType(): boolean;
-    setType(value: boolean): inputTextRequest;
-
->>>>>>> e1fd9feb
+
+        getType(): boolean;
+        setType(value: boolean): inputText;
 
         getTimeout(): number;
         setTimeout(value: number): inputText;
 
-<<<<<<< HEAD
 
         serializeBinary(): Uint8Array;
         toObject(includeInstance?: boolean): inputText.AsObject;
@@ -137,46 +133,13 @@
         static serializeBinaryToWriter(message: inputText, writer: jspb.BinaryWriter): void;
         static deserializeBinary(bytes: Uint8Array): inputText;
         static deserializeBinaryFromReader(message: inputText, reader: jspb.BinaryReader): inputText;
-=======
-export namespace inputTextRequest {
-    export type AsObject = {
-        input: string,
-        selector: string,
-        type: boolean,
-    }
-}
-
-export class pressRequest extends jspb.Message { 
-    getSelector(): string;
-    setSelector(value: string): pressRequest;
-
-    clearKeyList(): void;
-    getKeyList(): Array<string>;
-    setKeyList(value: Array<string>): pressRequest;
-    addKey(value: string, index?: number): string;
-
-
-    serializeBinary(): Uint8Array;
-    toObject(includeInstance?: boolean): pressRequest.AsObject;
-    static toObject(includeInstance: boolean, msg: pressRequest): pressRequest.AsObject;
-    static extensions: {[key: number]: jspb.ExtensionFieldInfo<jspb.Message>};
-    static extensionsBinary: {[key: number]: jspb.ExtensionFieldBinaryInfo<jspb.Message>};
-    static serializeBinaryToWriter(message: pressRequest, writer: jspb.BinaryWriter): void;
-    static deserializeBinary(bytes: Uint8Array): pressRequest;
-    static deserializeBinaryFromReader(message: pressRequest, reader: jspb.BinaryReader): pressRequest;
-}
-
-export namespace pressRequest {
-    export type AsObject = {
-        selector: string,
-        keyList: Array<string>,
->>>>>>> e1fd9feb
     }
 
     export namespace inputText {
         export type AsObject = {
             input: string,
             selector: string,
+            type: boolean,
             timeout: number,
         }
     }
@@ -207,6 +170,33 @@
             property: string,
             selector: string,
             timeout: number,
+        }
+    }
+
+    export class press extends jspb.Message { 
+        getSelector(): string;
+        setSelector(value: string): press;
+
+        clearKeyList(): void;
+        getKeyList(): Array<string>;
+        setKeyList(value: Array<string>): press;
+        addKey(value: string, index?: number): string;
+
+
+        serializeBinary(): Uint8Array;
+        toObject(includeInstance?: boolean): press.AsObject;
+        static toObject(includeInstance: boolean, msg: press): press.AsObject;
+        static extensions: {[key: number]: jspb.ExtensionFieldInfo<jspb.Message>};
+        static extensionsBinary: {[key: number]: jspb.ExtensionFieldBinaryInfo<jspb.Message>};
+        static serializeBinaryToWriter(message: press, writer: jspb.BinaryWriter): void;
+        static deserializeBinary(bytes: Uint8Array): press;
+        static deserializeBinaryFromReader(message: press, reader: jspb.BinaryReader): press;
+    }
+
+    export namespace press {
+        export type AsObject = {
+            selector: string,
+            keyList: Array<string>,
         }
     }
 
