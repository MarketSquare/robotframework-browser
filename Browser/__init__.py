--- conflicted
+++ resolved
@@ -5,11 +5,7 @@
 from robot.libraries.BuiltIn import BuiltIn, EXECUTION_CONTEXTS  # type: ignore
 from robotlibcore import DynamicCore  # type: ignore
 
-<<<<<<< HEAD
-from .keywords import Control, Getters, Input, State, Waiter
-=======
-from .keywords import Control, Getters, Input, Waiter, WebAppState
->>>>>>> c60755d9
+from .keywords import BrowserState, Control, Getters, Input, Waiter, WebAppState
 from .playwright import Playwright
 from .version import VERSION
 
@@ -120,7 +116,7 @@
         self.browser_control = Control(self)
         libraries = [
             self.browser_control,
-            State(self),
+            BrowserState(self),
             Input(self),
             Getters(self),
             Waiter(self),
