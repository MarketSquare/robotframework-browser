# This workflow will install Python dependencies, run tests and lint with a variety of Python versions
# For more information see: https://help.github.com/actions/language-and-framework-guides/using-python-with-github-actions

name: Continuous integration

on:
  push:
    branches: [ master ]
  pull_request:
    branches: [ master ]
  schedule:
    - cron: '15 10 * * *'

jobs:
  build:
    runs-on: ubuntu-latest
    strategy:
      matrix:
        python-version: [3.8]
        node-version: [12.x]

    steps:
    - uses: actions/checkout@v2
    - name: Use Node.js
      uses: actions/setup-node@v1
      with:
        node-version: ${{ matrix.node-version }}
    - name: Install nodejs dependencies
      run: |
        yarn --frozen-lockfile install
    - name: Set up Python ${{ matrix.python-version }}
      uses: actions/setup-python@v2
      with:
        python-version: ${{ matrix.python-version }}
    - name: Install python dependencies
      run: |
        python -m pip install --upgrade pip
        pip install -r Browser/requirements.txt
        pip install -r Browser/dev-requirements.txt
    - name: Check types with mypy
      run: |
        mypy --config-file Browser/mypy.ini Browser
    - name: Check with flake8
      run: |
        flake8 --config Browser/.flake8 Browser
    - name: Build Protos and check with tsc
      run: |
        inv build
    - name: Start xvfb
      run: |
        export DISPLAY=:99.0
        Xvfb -ac :99 -screen 0 1280x1024x16 > /dev/null 2>&1 &
    - name: Run pytests
      run: |
       inv utest
    - name: Run Robot Framework tests
      run: |
        xvfb-run --auto-servernum inv atest
    - name: Create Distributable Package
      run: |
        inv package
    - uses: actions/upload-artifact@v1
      if: ${{ always() }}
      with:
        name: Test results
        path: atest/output
    - uses: actions/upload-artifact@v1
      with:
        name: artifacts
        path: dist/
    - uses: actions/upload-artifact@v1
      with:
        name: demoapp
        path: node/dynamic-test-app
  test-install:
    needs: build
    runs-on: ubuntu-latest
    strategy:
      matrix:
        python-version: [3.8]
        node-version: [12.x]
    steps:
      - uses: actions/checkout@v2
      - name: Download package for install testing
        uses: actions/download-artifact@v1
        with:
          name: artifacts
      - name: Download package for install testing
        uses: actions/download-artifact@v1
        with:
          name: demoapp
          path: node/dynamic-test-app
      - name: Use Node.js
        uses: actions/setup-node@v1
        with:
          node-version: ${{ matrix.node-version }}
      - name: Set up Python ${{ matrix.python-version }}
        uses: actions/setup-python@v2
        with:
          python-version: ${{ matrix.python-version }}
      - name: Start xvfb
        run: |
          export DISPLAY=:99.0
          Xvfb -ac :99 -screen 0 1280x1024x16 > /dev/null 2>&1 &
      - name: Install Robot Framework Browser
        env:
          VERSION: 0.13.0
        run: |
          pip install "artifacts/robotframework_browser-$VERSION-py3-none-any.whl"
          rfbrowser init
          pip install -r Browser/dev-requirements.txt
      - name: Run Robot Framework tests
        run: |
          xvfb-run --auto-servernum inv atest-global-pythonpath
        env:
          NODE_PATH: /usr/lib/node_modules
      - uses: actions/upload-artifact@v1
        if: ${{ always() }}
        with:
          name: Clean install results
<<<<<<< HEAD
          path: atest/output

  docker-image:
    runs-on: ubuntu-latest
    steps:
      - uses: actions/checkout@v2
      - name: Download package for install testing
        uses: actions/download-artifact@v1
        with:
          name: demoapp
          path: node/dynamic-test-app
      - name: Build image
        run: |
          make docker-base
          make docker-builder
      - name: Test image
        run: |
          sudo chmod 777 atest
          make docker-test
      - uses: actions/upload-artifact@v1
        if: ${{ always() }}
        with:
          name: Clean install results
          path: atest/output

=======
          path: atest/output
>>>>>>> 17bd275b
<|MERGE_RESOLUTION|>--- conflicted
+++ resolved
@@ -118,9 +118,7 @@
         if: ${{ always() }}
         with:
           name: Clean install results
-<<<<<<< HEAD
           path: atest/output
-
   docker-image:
     runs-on: ubuntu-latest
     steps:
@@ -142,8 +140,4 @@
         if: ${{ always() }}
         with:
           name: Clean install results
-          path: atest/output
-
-=======
-          path: atest/output
->>>>>>> 17bd275b
+          path: atest/output