--- conflicted
+++ resolved
@@ -15,29 +15,22 @@
     float timeout = 2;
   }
 
-<<<<<<< HEAD
   message inputText {
     string input = 1;
     string selector = 2;
-    int64 timeout = 3;
+    bool type = 3;
+    int64 timeout = 4;
   }
   message getDomProperty {
     string property = 1;
     string selector = 2;
     int64 timeout = 3;
   }
-=======
-message inputTextRequest {
-  string input = 1;
-  string selector = 2;
-  bool type = 3;
+
+  message press {
+    string selector = 1;
+    repeated string key = 2;
 }
-
-message pressRequest {
-  string selector = 1;
-  repeated string key = 2;
-}
->>>>>>> e1fd9feb
 
   message selector {
     string selector = 1;
@@ -77,17 +70,11 @@
   /* Wraps playwrights page.textContent, returns textcontent of element by selector */
   rpc GetTextContent(Request.selector) returns (Response.String) {}
   /* *Returns current playwright page url*/
-<<<<<<< HEAD
   rpc GetUrl(Request.Empty) returns (Response.String) {}
-  /* Clicks button specified by selector */ 
-  rpc ClickButton(Request.selector) returns (Response.Empty) {}
-=======
-  rpc GetUrl(Empty) returns (Response.String) {}
   /* Clicks element specified by selector */ 
-  rpc Click(selectorRequest) returns (Response.Empty) {}
+  rpc Click(Request.selector) returns (Response.Empty) {}
   /* Inputs a list of keypresses to element specified by selector */
-  rpc Press(pressRequest) returns (Response.Empty) {}
->>>>>>> e1fd9feb
+  rpc Press(Request.press) returns (Response.Empty) {}
   /* Checks checkbox specified by selector */
   rpc CheckCheckbox(Request.selector) returns (Response.Empty) {}
   /* Unchecks checkbox specified by selector */
