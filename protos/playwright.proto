--- conflicted
+++ resolved
@@ -1,7 +1,6 @@
 syntax = "proto3";
 
 
-<<<<<<< HEAD
 message Request {
   message Empty {}
   message screenshot {
@@ -10,25 +9,11 @@
   message openBrowser {
     string url = 1;
     string browser = 2;
+    bool headless = 3;
   }
   message goTo {
     string url= 1;
   }
-=======
-message screenshotRequest {
-  string path = 1;
-}
-
-message openBrowserRequest {
-  string url = 1;
-  string browser = 2;
-  bool headless = 3;
-}
-
-message goToRequest {
-  string url = 1;
-}
->>>>>>> 82be9e03
 
   message inputText {
     string input = 1;
@@ -40,33 +25,26 @@
     string selector = 2;
   }
 
-<<<<<<< HEAD
+  message typeText {
+    string selector = 1;
+    string text = 2;
+    int32 delay = 3;
+    bool clear = 4;
+  }
+
+  message fillText {
+    string selector = 1;
+    string text = 2;
+  }
+
+  message clearText {
+    string selector = 1;
+  }
+
   message press {
     string selector = 1;
     repeated string key = 2;
   }
-=======
-message typeTextRequest {
-  string selector = 1;
-  string text = 2;
-  int32 delay = 3;
-  bool clear = 4;
-}
-
-message fillTextRequest {
-  string selector = 1;
-  string text = 2;
-}
-
-message clearTextRequest {
-  string selector = 1;
-}
-
-message pressRequest {
-  string selector = 1;
-  repeated string key = 2;
-}
->>>>>>> 82be9e03
 
   message selector {
     string selector = 1;
@@ -100,17 +78,13 @@
   /* Gets title of currently open Playwright page */
   rpc GetTitle(Request.Empty) returns (Response.String) {}
   /* Wraps playwrights page.fill to input text into input specified with selector */ 
-<<<<<<< HEAD
   rpc InputText(Request.inputText) returns (Response.Empty) {}
-=======
-  rpc InputText(inputTextRequest) returns (Response.Empty) {}
    /* Wraps playwrights page.type to type text into input specified with selector */ 
-  rpc TypeText(typeTextRequest) returns (Response.Empty) {}
+  rpc TypeText(Request.typeText) returns (Response.Empty) {}
   /* Wraps playwrights page.fill to fill text of input specified with selector */ 
-  rpc FillText(fillTextRequest) returns (Response.Empty) {}
+  rpc FillText(Request.fillText) returns (Response.Empty) {}
   /* Wraps playwrights page.fill with empty text to clear input specified with selector */ 
-  rpc ClearText(clearTextRequest) returns (Response.Empty) {}
->>>>>>> 82be9e03
+  rpc ClearText(Request.clearText) returns (Response.Empty) {}
   /* Gets the DOM property 'property' of selector specified element */
   rpc GetDomProperty(Request.getDomProperty) returns (Response.String) {}
   /* Gets the boolean DOM property 'property' of selector specified element */
