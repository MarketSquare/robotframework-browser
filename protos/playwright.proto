syntax = "proto3";


message Request {
  message Empty {}

  message screenshot {
    string path = 1;
  }

  message openBrowser {
    string url = 1;
    string browser = 2;
    bool headless = 3;
  }

  message goTo {
    string url= 1;
  }

  message inputText {
    string input = 1;
    string selector = 2;
    bool type = 3;
  }

  message getDomProperty {
    string property = 1;
    string selector = 2;
  }

  message typeText {
    string selector = 1;
    string text = 2;
    int32 delay = 3;
    bool clear = 4;
  }

  message fillText {
    string selector = 1;
    string text = 2;
  }

  message clearText {
    string selector = 1;
  }

  message press {
    string selector = 1;
    repeated string key = 2;
  }

  message selector {
    string selector = 1;
  }

  message timeout {
    float timeout = 1;
  }

  message addStyleTag {
    string content = 1;
  }

  message selectorOptions {
    string selector = 1;
    string options = 2;
  }
}
message selectOptionRequest {
  string selector = 1;
  repeated string matcher = 2;
}
message SelectEntry {
    string log = 1;
    string value = 2;
    string label = 3;
    bool selected = 4;
}


message Response {
  message Empty {
    string log = 1;
  }
  message String {
    string log = 1;
    string body = 2;
  }
  message Bool {
    string log = 1;
    bool body = 2;
  }
  message Select {
    repeated SelectEntry entry = 1;
  }
}

service  Playwright {
  rpc Screenshot(Request.screenshot) returns (Response.Empty) {}
  rpc OpenBrowser(Request.openBrowser) returns (Response.Empty) {}
  rpc CloseBrowser(Request.Empty) returns (Response.Empty) {}
  /* Opens the url in currently open Playwright page */ 
<<<<<<< HEAD
  rpc GoTo(goToRequest) returns (Response.Empty) {}
  /* *Returns current playwright page url*/
  rpc GetUrl(Empty) returns (Response.String) {}
  /* Gets title of currently open Playwright page */
  rpc GetTitle(Empty) returns (Response.String) {}
  
=======
  rpc GoTo(Request.goTo) returns (Response.Empty) {}
  /* Navigate to the next page in history */ 
  rpc GoBack(Request.goTo) returns (Response.Empty) {}
  /* Navigate to the previous page in history. */ 
  rpc GoForward(Request.goTo) returns (Response.Empty) {}
  /* Gets title of currently open Playwright page */
  rpc GetTitle(Request.Empty) returns (Response.String) {}
>>>>>>> a7f88d1a
  /* Wraps playwrights page.fill to input text into input specified with selector */ 
  rpc InputText(Request.inputText) returns (Response.Empty) {}
   /* Wraps playwrights page.type to type text into input specified with selector */ 
  rpc TypeText(Request.typeText) returns (Response.Empty) {}
  /* Wraps playwrights page.fill to fill text of input specified with selector */ 
  rpc FillText(Request.fillText) returns (Response.Empty) {}
  /* Wraps playwrights page.fill with empty text to clear input specified with selector */ 
  rpc ClearText(Request.clearText) returns (Response.Empty) {}
  /* Gets the DOM property 'property' of selector specified element */
  rpc GetDomProperty(Request.getDomProperty) returns (Response.String) {}
  /* Gets the boolean DOM property 'property' of selector specified element */
  rpc GetBoolProperty(Request.getDomProperty) returns (Response.Bool) {}
  /* Wraps playwrights page.textContent, returns textcontent of element by selector */
<<<<<<< HEAD
  rpc GetTextContent(selectorRequest) returns (Response.String) {}
  /* Gets the Select element specified by selector and returns the contents */
  rpc GetSelectContent(selectorRequest) returns (Response.Select) {}
  
  /* Clicks button specified by selector */ 
  rpc ClickButton(selectorRequest) returns (Response.Empty) {}
=======
  rpc GetTextContent(Request.selector) returns (Response.String) {}
  /* *Returns current playwright page url*/
  rpc GetUrl(Request.Empty) returns (Response.String) {}
  /* Clicks element specified by selector */ 
  rpc Click(Request.selector) returns (Response.Empty) {}
  /* Inputs a list of keypresses to element specified by selector */
  rpc Press(Request.press) returns (Response.Empty) {}
>>>>>>> a7f88d1a
  /* Checks checkbox specified by selector */
  rpc CheckCheckbox(Request.selector) returns (Response.Empty) {}
  /* Unchecks checkbox specified by selector */
<<<<<<< HEAD
  rpc UncheckCheckbox(selectorRequest) returns (Response.Empty) {}
  /* Selects option matching matcher in Select element matching selector */
  rpc SelectOption(selectOptionRequest) returns (Response.Empty) {}
  
=======
  rpc UncheckCheckbox(Request.selector) returns (Response.Empty) {}
>>>>>>> a7f88d1a
  /* Health check endpoint for the service */
  rpc Health(Request.Empty) returns (Response.String) {}
  /* Set's  playwright timeout */
  rpc SetTimeout(Request.timeout) returns (Response.Empty) {}
  /* Adds a <style> to head of side. */
  rpc AddStyleTag(Request.addStyleTag) returns (Response.Empty) {}
  /* Clicks element specified by selector and options */ 
  rpc ClickWithOptions(Request.selectorOptions) returns (Response.Empty) {}
  /* Focuses element specified by selector */ 
  rpc Focus(Request.selector) returns (Response.Empty) {}
}<|MERGE_RESOLUTION|>--- conflicted
+++ resolved
@@ -66,16 +66,17 @@
     string selector = 1;
     string options = 2;
   }
-}
-message selectOptionRequest {
-  string selector = 1;
-  repeated string matcher = 2;
+
+  message selectOption{
+    string selector = 1;
+    repeated string matcher = 2;
+  }
 }
 message SelectEntry {
-    string log = 1;
-    string value = 2;
-    string label = 3;
-    bool selected = 4;
+  string log = 1;
+  string value = 2;
+  string label = 3;
+  bool selected = 4;
 }
 
 
@@ -101,14 +102,6 @@
   rpc OpenBrowser(Request.openBrowser) returns (Response.Empty) {}
   rpc CloseBrowser(Request.Empty) returns (Response.Empty) {}
   /* Opens the url in currently open Playwright page */ 
-<<<<<<< HEAD
-  rpc GoTo(goToRequest) returns (Response.Empty) {}
-  /* *Returns current playwright page url*/
-  rpc GetUrl(Empty) returns (Response.String) {}
-  /* Gets title of currently open Playwright page */
-  rpc GetTitle(Empty) returns (Response.String) {}
-  
-=======
   rpc GoTo(Request.goTo) returns (Response.Empty) {}
   /* Navigate to the next page in history */ 
   rpc GoBack(Request.goTo) returns (Response.Empty) {}
@@ -116,7 +109,6 @@
   rpc GoForward(Request.goTo) returns (Response.Empty) {}
   /* Gets title of currently open Playwright page */
   rpc GetTitle(Request.Empty) returns (Response.String) {}
->>>>>>> a7f88d1a
   /* Wraps playwrights page.fill to input text into input specified with selector */ 
   rpc InputText(Request.inputText) returns (Response.Empty) {}
    /* Wraps playwrights page.type to type text into input specified with selector */ 
@@ -130,14 +122,6 @@
   /* Gets the boolean DOM property 'property' of selector specified element */
   rpc GetBoolProperty(Request.getDomProperty) returns (Response.Bool) {}
   /* Wraps playwrights page.textContent, returns textcontent of element by selector */
-<<<<<<< HEAD
-  rpc GetTextContent(selectorRequest) returns (Response.String) {}
-  /* Gets the Select element specified by selector and returns the contents */
-  rpc GetSelectContent(selectorRequest) returns (Response.Select) {}
-  
-  /* Clicks button specified by selector */ 
-  rpc ClickButton(selectorRequest) returns (Response.Empty) {}
-=======
   rpc GetTextContent(Request.selector) returns (Response.String) {}
   /* *Returns current playwright page url*/
   rpc GetUrl(Request.Empty) returns (Response.String) {}
@@ -145,18 +129,14 @@
   rpc Click(Request.selector) returns (Response.Empty) {}
   /* Inputs a list of keypresses to element specified by selector */
   rpc Press(Request.press) returns (Response.Empty) {}
->>>>>>> a7f88d1a
+  /* Gets the Select element specified by selector and returns the contents */
+  rpc GetSelectContent(Request.selector) returns (Response.Select) {}
+  /* Selects option matching matcher in Select element matching selector */
+  rpc SelectOption(Request.selectOption) returns (Response.Empty) {}
   /* Checks checkbox specified by selector */
   rpc CheckCheckbox(Request.selector) returns (Response.Empty) {}
   /* Unchecks checkbox specified by selector */
-<<<<<<< HEAD
-  rpc UncheckCheckbox(selectorRequest) returns (Response.Empty) {}
-  /* Selects option matching matcher in Select element matching selector */
-  rpc SelectOption(selectOptionRequest) returns (Response.Empty) {}
-  
-=======
   rpc UncheckCheckbox(Request.selector) returns (Response.Empty) {}
->>>>>>> a7f88d1a
   /* Health check endpoint for the service */
   rpc Health(Request.Empty) returns (Response.String) {}
   /* Set's  playwright timeout */
