import { ElementHandle, Page } from 'playwright';
import { ServerUnaryCall, sendUnaryData } from 'grpc';

import { PlaywrightState } from './playwright-state';
import { Request, Response, Types } from './generated/playwright_pb';
import { boolResponse, intResponse, stringResponse, jsonResponse } from './response-util';
import { determineElement, invokeOnPage, invokePlaywrightMethod, waitUntilElementExists } from './playwirght-invoke';

import * as pino from 'pino';
const logger = pino.default({ timestamp: pino.stdTimeFunctions.isoTime });

export async function getTitle(callback: sendUnaryData<Response.String>, page?: Page) {
    const title = await invokeOnPage(page, callback, 'title');
    callback(null, stringResponse(title, 'Active page title is: ' + title));
}

export async function getUrl(callback: sendUnaryData<Response.String>, page?: Page) {
    const url = await invokeOnPage(page, callback, 'url');
    callback(null, stringResponse(url, url));
}

export async function getElementCount(
    call: ServerUnaryCall<Request.ElementSelector>,
    callback: sendUnaryData<Response.Int>,
    state: PlaywrightState,
) {
    const selector = call.request.getSelector();
    const response: Array<ElementHandle> = await invokePlaywrightMethod(state, callback, '$$', selector);
    callback(null, intResponse(response.length, 'Found ' + response.length + 'element(s).'));
}

export async function getSelectContent(
    call: ServerUnaryCall<Request.ElementSelector>,
    callback: sendUnaryData<Response.Select>,
    state: PlaywrightState,
) {
    const selector = call.request.getSelector();
    await waitUntilElementExists(state, callback, selector);

    type Value = [string, string, boolean];
    const content: Value[] = await invokePlaywrightMethod(
        state,
        callback,
        '$$eval',
        selector + ' option',
        (elements: any) => (elements as HTMLOptionElement[]).map((elem) => [elem.label, elem.value, elem.selected]),
    );

    const response = new Response.Select();
    content.forEach((option) => {
        const [label, value, selected] = [option[0], option[1], option[2]];
        const entry = new Types.SelectEntry();
        entry.setLabel(label);
        entry.setValue(value);
        entry.setSelected(selected);
        response.addEntry(entry);
    });
    callback(null, response);
}

export async function getDomProperty(
    call: ServerUnaryCall<Request.ElementProperty>,
    callback: sendUnaryData<Response.String>,
    state: PlaywrightState,
) {
    const content = await getProperty(call, callback, state);
<<<<<<< HEAD
    callback(null, stringResponse(JSON.stringify(content), ''));
=======
    callback(null, stringResponse(content, 'Property received successfully.'));
>>>>>>> 9cd2358b
}

export async function getBoolProperty(
    call: ServerUnaryCall<Request.ElementProperty>,
    callback: sendUnaryData<Response.Bool>,
    state: PlaywrightState,
) {
    const selector = call.request.getSelector();
    const content = await getProperty(call, callback, state);
    callback(
        null,
        boolResponse(content || false, 'Retrieved dom property for element ' + selector + ' containing ' + content),
    );
}

async function getProperty<T>(
    call: ServerUnaryCall<Request.ElementProperty>,
    callback: sendUnaryData<T>,
    state: PlaywrightState,
) {
    const selector = call.request.getSelector();
    const element = await waitUntilElementExists(state, callback, selector);
    try {
        const propertyName = call.request.getProperty();
        const property = await element.getProperty(propertyName);
        const content = await property.jsonValue();
        logger.info(`Retrieved dom property for element ${selector} containing ${content}`);
        return content;
    } catch (e) {
        logger.error(e);
        callback(e, null);
    }
}

export async function getStyle(
    call: ServerUnaryCall<Request.ElementSelector>,
    callback: sendUnaryData<Response.String>,
    state: PlaywrightState,
): Promise<void> {
    const selector = call.request.getSelector();

    logger.info('Getting css of element on page');
    const result = await invokePlaywrightMethod(state, callback, '$eval', selector, function (element: Element) {
        const rawStyle = window.getComputedStyle(element);
        const mapped: Record<string, string> = {};
        // This is necessary because JSON.stringify doesn't handle CSSStyleDeclarations correctly
        for (let i = 0; i < rawStyle.length; i++) {
            const name = rawStyle[i];
            mapped[name] = rawStyle.getPropertyValue(name);
        }
        return JSON.stringify(mapped);
    });
    const response = stringResponse(result, 'Style get succesfully.');
    callback(null, response);
}

export async function getViewportSize(
    call: ServerUnaryCall<Request.Empty>,
    callback: sendUnaryData<Response.Json>,
    page?: Page,
): Promise<void> {
    const result = await invokeOnPage(page, callback, 'viewportSize');
    callback(null, jsonResponse(JSON.stringify(result), 'View port size received sucesfully from page.'));
}

export async function getBoundingBox(
    call: ServerUnaryCall<Request.ElementSelector>,
    callback: sendUnaryData<Response.String>,
    state: PlaywrightState,
): Promise<void> {
    const selector = call.request.getSelector();
    const elem = await determineElement(state, selector, callback);
    if (!elem) {
        callback(new Error(`No element matching ${elem} found`), null);
        return;
    }
    const boundingBox = await elem.boundingBox();
    callback(null, stringResponse(JSON.stringify(boundingBox), ''));
}

export async function getPageSource(
    call: ServerUnaryCall<Request.Empty>,
    callback: sendUnaryData<Response.String>,
    page?: Page,
): Promise<void> {
    const result = await invokeOnPage(page, callback, 'content');
    logger.info(result);
    callback(null, stringResponse(JSON.stringify(result), ''));
}<|MERGE_RESOLUTION|>--- conflicted
+++ resolved
@@ -64,11 +64,7 @@
     state: PlaywrightState,
 ) {
     const content = await getProperty(call, callback, state);
-<<<<<<< HEAD
-    callback(null, stringResponse(JSON.stringify(content), ''));
-=======
-    callback(null, stringResponse(content, 'Property received successfully.'));
->>>>>>> 9cd2358b
+    callback(null, stringResponse(JSON.stringify(content), 'Property received successfully.'));
 }
 
 export async function getBoolProperty(
