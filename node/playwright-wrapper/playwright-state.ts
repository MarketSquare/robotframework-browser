--- conflicted
+++ resolved
@@ -108,15 +108,9 @@
     }
 
     public getElement(id: string): ElementHandle {
-<<<<<<< HEAD
-        if (this.elementHandles.has(id)) {
-            // @ts-expect-error typescript doesn't infer that the check above ensured the element exists
-            return this.elementHandles.get(id);
-=======
         const elem = this.elementHandles.get(id);
         if (elem) {
             return elem;
->>>>>>> 02098755
         }
         throw new Error(`No element handle found with id \`${id}\`.`);
     }
