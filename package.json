--- conflicted
+++ resolved
@@ -23,7 +23,6 @@
     "husky": "^4.2.5",
     "lint-staged": "^10.2.7",
     "pino": "^6.4.1",
-    "playwright": "^1.5.2",
     "prettier": "^2.0.5",
     "react": "^16.13.1",
     "react-dom": "^16.13.1",
@@ -40,11 +39,8 @@
     "@grpc/grpc-js": "^1.1.7",
     "@types/uuid": "^8.3.0",
     "google-protobuf": "3.13.0",
-<<<<<<< HEAD
     "pkg": "^4.4.9",
-=======
     "playwright": "^1.6.2",
->>>>>>> cefc9c00
     "uuid": "^8.3.1"
   },
   "bin": {
