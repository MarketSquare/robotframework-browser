{
  "files": [
    "README.md"
  ],
  "imageSize": 100,
  "commit": false,
  "contributors": [
    {
      "login": "mkorpela",
      "name": "Mikko Korpela",
      "avatar_url": "https://avatars1.githubusercontent.com/u/136885?v=4",
      "profile": "https://github.com/mkorpela",
      "contributions": [
        "code"
      ]
    },
    {
      "login": "aaltat",
      "name": "Tatu Aalto",
      "avatar_url": "https://avatars0.githubusercontent.com/u/2665023?v=4",
      "profile": "https://github.com/aaltat",
      "contributions": [
        "code"
      ]
    },
    {
      "login": "aikarjal",
      "name": "Antti Karjalainen",
      "avatar_url": "https://avatars1.githubusercontent.com/u/8512727?v=4",
      "profile": "https://robocorp.com",
      "contributions": [
        "fundingFinding"
      ]
    },
    {
      "login": "IsNoGood",
      "name": "Ismo Aro",
      "avatar_url": "https://avatars2.githubusercontent.com/u/1047173?v=4",
      "profile": "https://www.linkedin.com/in/ismoaro/",
      "contributions": [
        "fundingFinding"
      ]
    },
    {
<<<<<<< HEAD
      "login": "xylix",
      "name": "Kerkko Pelttari",
      "avatar_url": "https://avatars1.githubusercontent.com/u/13387304?v=4",
      "profile": "http://xylix.fi",
=======
      "login": "yanne",
      "name": "Janne Härkönen",
      "avatar_url": "https://avatars3.githubusercontent.com/u/159146?v=4",
      "profile": "https://twitter.com/janneharkonen",
>>>>>>> be145c56
      "contributions": [
        "code"
      ]
    }
  ],
  "contributorsPerLine": 7,
  "projectName": "robotframework-playwright",
  "projectOwner": "MarketSquare",
  "repoType": "github",
  "repoHost": "https://github.com",
  "skipCi": true
}<|MERGE_RESOLUTION|>--- conflicted
+++ resolved
@@ -42,17 +42,19 @@
       ]
     },
     {
-<<<<<<< HEAD
+      "login": "yanne",
+      "name": "Janne Härkönen",
+      "avatar_url": "https://avatars3.githubusercontent.com/u/159146?v=4",
+      "profile": "https://twitter.com/janneharkonen",
+      "contributions": [
+        "code"
+      ]
+    },
+    {
       "login": "xylix",
       "name": "Kerkko Pelttari",
       "avatar_url": "https://avatars1.githubusercontent.com/u/13387304?v=4",
       "profile": "http://xylix.fi",
-=======
-      "login": "yanne",
-      "name": "Janne Härkönen",
-      "avatar_url": "https://avatars3.githubusercontent.com/u/159146?v=4",
-      "profile": "https://twitter.com/janneharkonen",
->>>>>>> be145c56
       "contributions": [
         "code"
       ]
