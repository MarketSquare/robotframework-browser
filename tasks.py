--- conflicted
+++ resolved
@@ -52,37 +52,7 @@
 
 ZIP_DIR = ROOT_DIR / "zip_results"
 VERSION_PATH = Path("Browser/version.py")
-<<<<<<< HEAD
-=======
-RELEASE_NOTES_INTRO = """
-Browser_ is a web testing library for `Robot Framework`_ that utilizes
-the Playwright_ tool internally. Browser library {version} is a new release with
-**UPDATE** enhancements and bug fixes.
-All issues targeted for Browser library {version.milestone} can be found
-from the `issue tracker`_.
-If you have pip_ installed, just run
-::
-   pip install --upgrade robotframework-browser
-   rfbrowser init
-to install the latest available release or use
-::
-   pip install robotframework-browser=={version}
-   rfbrowser init
-to install exactly this version. Alternatively you can download the source
-distribution from PyPI_ and install it manually.
-Browser library {version} was released on {date}. Browser supports
-Python 3.7+, Node 12/14 LTS and Robot Framework 4.0+. Library was
-tested with Playwright REPLACE_PW_VERSION
-
-.. _Robot Framework: http://robotframework.org
-.. _Browser: https://github.com/MarketSquare/robotframework-browser
-.. _Playwright: https://github.com/microsoft/playwright
-.. _pip: http://pip-installer.org
-.. _PyPI: https://pypi.python.org/pypi/robotframework-browser
-.. _issue tracker: https://github.com/MarketSquare/robotframework-browser/milestones%3A{version.milestone}
-"""
-
->>>>>>> 68c8d9be
+
 
 @task
 def deps(c):
