--- conflicted
+++ resolved
@@ -258,16 +258,12 @@
 
 @task()
 def run_tests(c, tests):
-<<<<<<< HEAD
+    """
+    Run robot with dev Browser. Parameter [tests] is the parth to tests to run.
+    """
     process = subprocess.Popen(
         [sys.executable, "-m", "robot", "--loglevel", "DEBUG", tests]
     )
-=======
-    """
-    Run robot with dev Browser. Parameter [tests] is the parth to tests to run.
-    """
-    process = subprocess.Popen([sys.executable, "-m", "robot", '--loglevel', 'DEBUG', tests])
->>>>>>> 2c25a966
     process.wait(600)
 
 
